package filesystem

import (
	"compress/gzip"
	"fmt"
	"io"
	"os"
	"path/filepath"
<<<<<<< HEAD
	"strings"
=======
>>>>>>> 1976d02e

	"github.com/xtls/xray-core/common/buf"
	"github.com/xtls/xray-core/common/platform"
)

type mergeReadCloser struct {
	io.Reader
	closers []io.Closer
}

func (m mergeReadCloser) Close() error {
	errs := make([]any, 0, len(m.closers))
	for _, c := range m.closers {
		err := c.Close()
		if err != nil {
			errs = append(errs, err)
		}
	}
	if len(errs) == 0 {
		return nil
	}
	return fmt.Errorf("closers returned errors: %w"+strings.Repeat(",%w", len(errs)-1), errs...)
}

func NewFileReader(path string) (io.ReadCloser, error) {
	if filepath.Ext(path) != ".gz" {
		return os.Open(path)
	}
	f, err := os.Open(path)
	if err != nil {
		return nil, err
	}
	gf, err := gzip.NewReader(f)
	if err != nil {
		f.Close()
		return nil, err
	}
	return mergeReadCloser{gf, []io.Closer{gf, f}}, nil
}

func ReadFile(path string) ([]byte, error) {
	reader, err := NewFileReader(path)
	if err != nil {
		return nil, err
	}
	defer reader.Close()
	return buf.ReadAllToBytes(reader)
}

func ReadAsset(file string) (io.ReadCloser, error) {
	return NewFileReader(platform.GetAssetLocation(file))
}

func ReadCert(file string) ([]byte, error) {
	if filepath.IsAbs(file) {
		return ReadFile(file)
	}
	return ReadFile(platform.GetCertLocation(file))
}

func CopyFile(dst string, src string) error {
	bytes, err := ReadFile(src)
	if err != nil {
		return err
	}
	f, err := os.OpenFile(dst, os.O_CREATE|os.O_WRONLY, 0o644)
	if err != nil {
		return err
	}
	defer f.Close()

	_, err = f.Write(bytes)
	return err
}<|MERGE_RESOLUTION|>--- conflicted
+++ resolved
@@ -6,10 +6,7 @@
 	"io"
 	"os"
 	"path/filepath"
-<<<<<<< HEAD
 	"strings"
-=======
->>>>>>> 1976d02e
 
 	"github.com/xtls/xray-core/common/buf"
 	"github.com/xtls/xray-core/common/platform"
