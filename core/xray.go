package core

import (
	"context"
	"reflect"
	"sync"

	"github.com/xtls/xray-core/common"
	"github.com/xtls/xray-core/common/errors"
	"github.com/xtls/xray-core/common/platform"
	"github.com/xtls/xray-core/common/serial"
	"github.com/xtls/xray-core/features"
	"github.com/xtls/xray-core/features/dns"
	"github.com/xtls/xray-core/features/dns/localdns"
	"github.com/xtls/xray-core/features/inbound"
	"github.com/xtls/xray-core/features/outbound"
	"github.com/xtls/xray-core/features/policy"
	"github.com/xtls/xray-core/features/routing"
	"github.com/xtls/xray-core/features/stats"
)

// Server is an instance of Xray. At any time, there must be at most one Server instance running.
type Server interface {
	common.Runnable
}

// ServerType returns the type of the server.
func ServerType() interface{} {
	return (*Instance)(nil)
}

type resolution struct {
	deps     []reflect.Type
	callback interface{}
}

func getFeature(allFeatures []features.Feature, t reflect.Type) features.Feature {
	for _, f := range allFeatures {
		if reflect.TypeOf(f.Type()) == t {
			return f
		}
	}
	return nil
}

func (r *resolution) callbackResolution(allFeatures []features.Feature) error {
	callback := reflect.ValueOf(r.callback)
	var input []reflect.Value
	callbackType := callback.Type()
	for i := 0; i < callbackType.NumIn(); i++ {
		pt := callbackType.In(i)
		for _, f := range allFeatures {
			if reflect.TypeOf(f).AssignableTo(pt) {
				input = append(input, reflect.ValueOf(f))
				break
			}
		}
	}

	if len(input) != callbackType.NumIn() {
		panic("Can't get all input parameters")
	}

	var err error
	ret := callback.Call(input)
	errInterface := reflect.TypeOf((*error)(nil)).Elem()
	for i := len(ret) - 1; i >= 0; i-- {
		if ret[i].Type() == errInterface {
			v := ret[i].Interface()
			if v != nil {
				err = v.(error)
			}
			break
		}
	}

	return err
}

// Instance combines all Xray features.
type Instance struct {
	statusLock                 sync.Mutex
	features                   []features.Feature
	pendingResolutions         []resolution
	pendingOptionalResolutions []resolution
	running                    bool
	resolveLock                sync.Mutex

	ctx context.Context
}

func AddInboundHandler(server *Instance, config *InboundHandlerConfig) error {
	inboundManager := server.GetFeature(inbound.ManagerType()).(inbound.Manager)
	rawHandler, err := CreateObject(server, config)
	if err != nil {
		return err
	}
	handler, ok := rawHandler.(inbound.Handler)
	if !ok {
		return errors.New("not an InboundHandler")
	}
	if err := inboundManager.AddHandler(server.ctx, handler); err != nil {
		return err
	}
	return nil
}

func addInboundHandlers(server *Instance, configs []*InboundHandlerConfig) error {
	for _, inboundConfig := range configs {
		if err := AddInboundHandler(server, inboundConfig); err != nil {
			return err
		}
	}

	return nil
}

func AddOutboundHandler(server *Instance, config *OutboundHandlerConfig) error {
	outboundManager := server.GetFeature(outbound.ManagerType()).(outbound.Manager)
	rawHandler, err := CreateObject(server, config)
	if err != nil {
		return err
	}
	handler, ok := rawHandler.(outbound.Handler)
	if !ok {
		return errors.New("not an OutboundHandler")
	}
	if err := outboundManager.AddHandler(server.ctx, handler); err != nil {
		return err
	}
	return nil
}

func addOutboundHandlers(server *Instance, configs []*OutboundHandlerConfig) error {
	for _, outboundConfig := range configs {
		if err := AddOutboundHandler(server, outboundConfig); err != nil {
			return err
		}
	}

	return nil
}

// RequireFeatures is a helper function to require features from Instance in context.
// See Instance.RequireFeatures for more information.
func RequireFeatures(ctx context.Context, callback interface{}) error {
	v := MustFromContext(ctx)
	return v.RequireFeatures(callback, false)
}

// OptionalFeatures is a helper function to aquire features from Instance in context.
// See Instance.RequireFeatures for more information.
func OptionalFeatures(ctx context.Context, callback interface{}) error {
	v := MustFromContext(ctx)
	return v.RequireFeatures(callback, true)
}

// New returns a new Xray instance based on given configuration.
// The instance is not started at this point.
// To ensure Xray instance works properly, the config must contain one Dispatcher, one InboundHandlerManager and one OutboundHandlerManager. Other features are optional.
func New(config *Config) (*Instance, error) {
	server := &Instance{ctx: context.Background()}

	done, err := initInstanceWithConfig(config, server)
	if done {
		return nil, err
	}

	return server, nil
}

func NewWithContext(ctx context.Context, config *Config) (*Instance, error) {
	server := &Instance{ctx: ctx}

	done, err := initInstanceWithConfig(config, server)
	if done {
		return nil, err
	}

	return server, nil
}

func initInstanceWithConfig(config *Config, server *Instance) (bool, error) {
	server.ctx = context.WithValue(server.ctx, "cone",
		platform.NewEnvFlag(platform.UseCone).GetValue(func() string { return "" }) != "true")

	for _, appSettings := range config.App {
		settings, err := appSettings.GetInstance()
		if err != nil {
			return true, err
		}
		obj, err := CreateObject(server, settings)
		if err != nil {
			return true, err
		}
		if feature, ok := obj.(features.Feature); ok {
			if err := server.AddFeature(feature); err != nil {
				return true, err
			}
		}
	}

	essentialFeatures := []struct {
		Type     interface{}
		Instance features.Feature
	}{
		{dns.ClientType(), localdns.New()},
		{policy.ManagerType(), policy.DefaultManager{}},
		{routing.RouterType(), routing.DefaultRouter{}},
		{stats.ManagerType(), stats.NoopManager{}},
	}

	for _, f := range essentialFeatures {
		if server.GetFeature(f.Type) == nil {
			if err := server.AddFeature(f.Instance); err != nil {
				return true, err
			}
		}
	}

<<<<<<< HEAD
	if server.featureResolutions != nil {
		return true, errors.New("not all dependency are resolved.")
=======
	internet.InitSystemDialer(
		server.GetFeature(dns.ClientType()).(dns.Client),
		func() outbound.Manager {
			obm, _ := server.GetFeature(outbound.ManagerType()).(outbound.Manager)
			return obm
		}(),
	)

	server.resolveLock.Lock()
	if server.pendingResolutions != nil {
		server.resolveLock.Unlock()
		return true, errors.New("not all dependencies are resolved.")
>>>>>>> 9d29ffc8
	}
	server.resolveLock.Unlock()

	if err := addInboundHandlers(server, config.Inbound); err != nil {
		return true, err
	}

	if err := addOutboundHandlers(server, config.Outbound); err != nil {
		return true, err
	}
	return false, nil
}

// Type implements common.HasType.
func (s *Instance) Type() interface{} {
	return ServerType()
}

// Close shutdown the Xray instance.
func (s *Instance) Close() error {
	s.statusLock.Lock()
	defer s.statusLock.Unlock()

	s.running = false

	var errs []interface{}
	for _, f := range s.features {
		if err := f.Close(); err != nil {
			errs = append(errs, err)
		}
	}
	if len(errs) > 0 {
		return errors.New("failed to close all features").Base(errors.New(serial.Concat(errs...)))
	}

	return nil
}

// RequireFeatures registers a callback, which will be called when all dependent features are registered.
// The callback must be a func(). All its parameters must be features.Feature.
func (s *Instance) RequireFeatures(callback interface{}, optional bool) error {
	callbackType := reflect.TypeOf(callback)
	if callbackType.Kind() != reflect.Func {
		panic("not a function")
	}

	var featureTypes []reflect.Type
	for i := 0; i < callbackType.NumIn(); i++ {
		featureTypes = append(featureTypes, reflect.PtrTo(callbackType.In(i)))
	}

	r := resolution{
		deps:     featureTypes,
		callback: callback,
	}

	s.resolveLock.Lock()
	foundAll := true
	for _, d := range r.deps {
		f := getFeature(s.features, d)
		if f == nil {
			foundAll = false
			break
		}
	}
	if foundAll {
		s.resolveLock.Unlock()
		return r.callbackResolution(s.features)
	} else {
		if optional {
			s.pendingOptionalResolutions = append(s.pendingOptionalResolutions, r)
		} else {
			s.pendingResolutions = append(s.pendingResolutions, r)
		}
		s.resolveLock.Unlock()
		return nil
	}
}

// AddFeature registers a feature into current Instance.
func (s *Instance) AddFeature(feature features.Feature) error {
	if s.running {
		if err := feature.Start(); err != nil {
			errors.LogInfoInner(s.ctx, err, "failed to start feature")
		}
		return nil
	}

	s.resolveLock.Lock()
	s.features = append(s.features, feature)

	var availableResolution []resolution
	var pending []resolution
	for _, r := range s.pendingResolutions {
		foundAll := true
		for _, d := range r.deps {
			f := getFeature(s.features, d)
			if f == nil {
				foundAll = false
				break
			}
		}
		if foundAll {
			availableResolution = append(availableResolution, r)
		} else {
			pending = append(pending, r)
		}
	}
	s.pendingResolutions = pending

	var pendingOptional []resolution
	for _, r := range s.pendingOptionalResolutions {
		foundAll := true
		for _, d := range r.deps {
			f := getFeature(s.features, d)
			if f == nil {
				foundAll = false
				break
			}
		}
		if foundAll {
			availableResolution = append(availableResolution, r)
		} else {
			pendingOptional = append(pendingOptional, r)
		}
	}
	s.pendingOptionalResolutions = pendingOptional
	s.resolveLock.Unlock()
	
	var err error
	for _, r := range availableResolution {
		err = r.callbackResolution(s.features) // only return the last error for now
	}
	return err
}

// GetFeature returns a feature of the given type, or nil if such feature is not registered.
func (s *Instance) GetFeature(featureType interface{}) features.Feature {
	return getFeature(s.features, reflect.TypeOf(featureType))
}

// Start starts the Xray instance, including all registered features. When Start returns error, the state of the instance is unknown.
// A Xray instance can be started only once. Upon closing, the instance is not guaranteed to start again.
//
// xray:api:stable
func (s *Instance) Start() error {
	s.statusLock.Lock()
	defer s.statusLock.Unlock()

	s.running = true
	for _, f := range s.features {
		if err := f.Start(); err != nil {
			return err
		}
	}

	errors.LogWarning(s.ctx, "Xray ", Version(), " started")

	return nil
}<|MERGE_RESOLUTION|>--- conflicted
+++ resolved
@@ -218,23 +218,10 @@
 		}
 	}
 
-<<<<<<< HEAD
-	if server.featureResolutions != nil {
-		return true, errors.New("not all dependency are resolved.")
-=======
-	internet.InitSystemDialer(
-		server.GetFeature(dns.ClientType()).(dns.Client),
-		func() outbound.Manager {
-			obm, _ := server.GetFeature(outbound.ManagerType()).(outbound.Manager)
-			return obm
-		}(),
-	)
-
 	server.resolveLock.Lock()
 	if server.pendingResolutions != nil {
 		server.resolveLock.Unlock()
-		return true, errors.New("not all dependencies are resolved.")
->>>>>>> 9d29ffc8
+		return true, errors.New("not all dependency are resolved.")
 	}
 	server.resolveLock.Unlock()
 
@@ -363,7 +350,7 @@
 	}
 	s.pendingOptionalResolutions = pendingOptional
 	s.resolveLock.Unlock()
-	
+
 	var err error
 	for _, r := range availableResolution {
 		err = r.callbackResolution(s.features) // only return the last error for now
