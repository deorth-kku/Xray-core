// Code generated by protoc-gen-go. DO NOT EDIT.
// versions:
// 	protoc-gen-go v1.35.1
// 	protoc        v5.28.2
// source: proxy/trojan/config.proto

package trojan

import (
	protocol "github.com/xtls/xray-core/common/protocol"
	protoreflect "google.golang.org/protobuf/reflect/protoreflect"
	protoimpl "google.golang.org/protobuf/runtime/protoimpl"
	reflect "reflect"
	sync "sync"
)

const (
	// Verify that this generated code is sufficiently up-to-date.
	_ = protoimpl.EnforceVersion(20 - protoimpl.MinVersion)
	// Verify that runtime/protoimpl is sufficiently up-to-date.
	_ = protoimpl.EnforceVersion(protoimpl.MaxVersion - 20)
)

type Account struct {
	state         protoimpl.MessageState
	sizeCache     protoimpl.SizeCache
	unknownFields protoimpl.UnknownFields

	Password string `protobuf:"bytes,1,opt,name=password,proto3" json:"password,omitzero"`
}

func (x *Account) Reset() {
	*x = Account{}
	mi := &file_proxy_trojan_config_proto_msgTypes[0]
	ms := protoimpl.X.MessageStateOf(protoimpl.Pointer(x))
	ms.StoreMessageInfo(mi)
}

func (x *Account) String() string {
	return protoimpl.X.MessageStringOf(x)
}

func (*Account) ProtoMessage() {}

func (x *Account) ProtoReflect() protoreflect.Message {
	mi := &file_proxy_trojan_config_proto_msgTypes[0]
	if x != nil {
		ms := protoimpl.X.MessageStateOf(protoimpl.Pointer(x))
		if ms.LoadMessageInfo() == nil {
			ms.StoreMessageInfo(mi)
		}
		return ms
	}
	return mi.MessageOf(x)
}

// Deprecated: Use Account.ProtoReflect.Descriptor instead.
func (*Account) Descriptor() ([]byte, []int) {
	return file_proxy_trojan_config_proto_rawDescGZIP(), []int{0}
}

func (x *Account) GetPassword() string {
	if x != nil {
		return x.Password
	}
	return ""
}

type Fallback struct {
	state         protoimpl.MessageState
	sizeCache     protoimpl.SizeCache
	unknownFields protoimpl.UnknownFields

	Name string `protobuf:"bytes,1,opt,name=name,proto3" json:"name,omitzero"`
	Alpn string `protobuf:"bytes,2,opt,name=alpn,proto3" json:"alpn,omitzero"`
	Path string `protobuf:"bytes,3,opt,name=path,proto3" json:"path,omitzero"`
	Type string `protobuf:"bytes,4,opt,name=type,proto3" json:"type,omitzero"`
	Dest string `protobuf:"bytes,5,opt,name=dest,proto3" json:"dest,omitzero"`
	Xver uint64 `protobuf:"varint,6,opt,name=xver,proto3" json:"xver,omitzero"`
}

func (x *Fallback) Reset() {
	*x = Fallback{}
	mi := &file_proxy_trojan_config_proto_msgTypes[1]
	ms := protoimpl.X.MessageStateOf(protoimpl.Pointer(x))
	ms.StoreMessageInfo(mi)
}

func (x *Fallback) String() string {
	return protoimpl.X.MessageStringOf(x)
}

func (*Fallback) ProtoMessage() {}

func (x *Fallback) ProtoReflect() protoreflect.Message {
	mi := &file_proxy_trojan_config_proto_msgTypes[1]
	if x != nil {
		ms := protoimpl.X.MessageStateOf(protoimpl.Pointer(x))
		if ms.LoadMessageInfo() == nil {
			ms.StoreMessageInfo(mi)
		}
		return ms
	}
	return mi.MessageOf(x)
}

// Deprecated: Use Fallback.ProtoReflect.Descriptor instead.
func (*Fallback) Descriptor() ([]byte, []int) {
	return file_proxy_trojan_config_proto_rawDescGZIP(), []int{1}
}

func (x *Fallback) GetName() string {
	if x != nil {
		return x.Name
	}
	return ""
}

func (x *Fallback) GetAlpn() string {
	if x != nil {
		return x.Alpn
	}
	return ""
}

func (x *Fallback) GetPath() string {
	if x != nil {
		return x.Path
	}
	return ""
}

func (x *Fallback) GetType() string {
	if x != nil {
		return x.Type
	}
	return ""
}

func (x *Fallback) GetDest() string {
	if x != nil {
		return x.Dest
	}
	return ""
}

func (x *Fallback) GetXver() uint64 {
	if x != nil {
		return x.Xver
	}
	return 0
}

type ClientConfig struct {
	state         protoimpl.MessageState
	sizeCache     protoimpl.SizeCache
	unknownFields protoimpl.UnknownFields

<<<<<<< HEAD
	Server []*protocol.ServerEndpoint `protobuf:"bytes,1,rep,name=server,proto3" json:"server,omitzero"`
=======
	Server *protocol.ServerEndpoint `protobuf:"bytes,1,opt,name=server,proto3" json:"server,omitempty"`
>>>>>>> fe57507f
}

func (x *ClientConfig) Reset() {
	*x = ClientConfig{}
	mi := &file_proxy_trojan_config_proto_msgTypes[2]
	ms := protoimpl.X.MessageStateOf(protoimpl.Pointer(x))
	ms.StoreMessageInfo(mi)
}

func (x *ClientConfig) String() string {
	return protoimpl.X.MessageStringOf(x)
}

func (*ClientConfig) ProtoMessage() {}

func (x *ClientConfig) ProtoReflect() protoreflect.Message {
	mi := &file_proxy_trojan_config_proto_msgTypes[2]
	if x != nil {
		ms := protoimpl.X.MessageStateOf(protoimpl.Pointer(x))
		if ms.LoadMessageInfo() == nil {
			ms.StoreMessageInfo(mi)
		}
		return ms
	}
	return mi.MessageOf(x)
}

// Deprecated: Use ClientConfig.ProtoReflect.Descriptor instead.
func (*ClientConfig) Descriptor() ([]byte, []int) {
	return file_proxy_trojan_config_proto_rawDescGZIP(), []int{2}
}

func (x *ClientConfig) GetServer() *protocol.ServerEndpoint {
	if x != nil {
		return x.Server
	}
	return nil
}

type ServerConfig struct {
	state         protoimpl.MessageState
	sizeCache     protoimpl.SizeCache
	unknownFields protoimpl.UnknownFields

	Users     []*protocol.User `protobuf:"bytes,1,rep,name=users,proto3" json:"users,omitzero"`
	Fallbacks []*Fallback      `protobuf:"bytes,2,rep,name=fallbacks,proto3" json:"fallbacks,omitzero"`
}

func (x *ServerConfig) Reset() {
	*x = ServerConfig{}
	mi := &file_proxy_trojan_config_proto_msgTypes[3]
	ms := protoimpl.X.MessageStateOf(protoimpl.Pointer(x))
	ms.StoreMessageInfo(mi)
}

func (x *ServerConfig) String() string {
	return protoimpl.X.MessageStringOf(x)
}

func (*ServerConfig) ProtoMessage() {}

func (x *ServerConfig) ProtoReflect() protoreflect.Message {
	mi := &file_proxy_trojan_config_proto_msgTypes[3]
	if x != nil {
		ms := protoimpl.X.MessageStateOf(protoimpl.Pointer(x))
		if ms.LoadMessageInfo() == nil {
			ms.StoreMessageInfo(mi)
		}
		return ms
	}
	return mi.MessageOf(x)
}

// Deprecated: Use ServerConfig.ProtoReflect.Descriptor instead.
func (*ServerConfig) Descriptor() ([]byte, []int) {
	return file_proxy_trojan_config_proto_rawDescGZIP(), []int{3}
}

func (x *ServerConfig) GetUsers() []*protocol.User {
	if x != nil {
		return x.Users
	}
	return nil
}

func (x *ServerConfig) GetFallbacks() []*Fallback {
	if x != nil {
		return x.Fallbacks
	}
	return nil
}

var File_proxy_trojan_config_proto protoreflect.FileDescriptor

var file_proxy_trojan_config_proto_rawDesc = []byte{
	0x0a, 0x19, 0x70, 0x72, 0x6f, 0x78, 0x79, 0x2f, 0x74, 0x72, 0x6f, 0x6a, 0x61, 0x6e, 0x2f, 0x63,
	0x6f, 0x6e, 0x66, 0x69, 0x67, 0x2e, 0x70, 0x72, 0x6f, 0x74, 0x6f, 0x12, 0x11, 0x78, 0x72, 0x61,
	0x79, 0x2e, 0x70, 0x72, 0x6f, 0x78, 0x79, 0x2e, 0x74, 0x72, 0x6f, 0x6a, 0x61, 0x6e, 0x1a, 0x1a,
	0x63, 0x6f, 0x6d, 0x6d, 0x6f, 0x6e, 0x2f, 0x70, 0x72, 0x6f, 0x74, 0x6f, 0x63, 0x6f, 0x6c, 0x2f,
	0x75, 0x73, 0x65, 0x72, 0x2e, 0x70, 0x72, 0x6f, 0x74, 0x6f, 0x1a, 0x21, 0x63, 0x6f, 0x6d, 0x6d,
	0x6f, 0x6e, 0x2f, 0x70, 0x72, 0x6f, 0x74, 0x6f, 0x63, 0x6f, 0x6c, 0x2f, 0x73, 0x65, 0x72, 0x76,
	0x65, 0x72, 0x5f, 0x73, 0x70, 0x65, 0x63, 0x2e, 0x70, 0x72, 0x6f, 0x74, 0x6f, 0x22, 0x25, 0x0a,
	0x07, 0x41, 0x63, 0x63, 0x6f, 0x75, 0x6e, 0x74, 0x12, 0x1a, 0x0a, 0x08, 0x70, 0x61, 0x73, 0x73,
	0x77, 0x6f, 0x72, 0x64, 0x18, 0x01, 0x20, 0x01, 0x28, 0x09, 0x52, 0x08, 0x70, 0x61, 0x73, 0x73,
	0x77, 0x6f, 0x72, 0x64, 0x22, 0x82, 0x01, 0x0a, 0x08, 0x46, 0x61, 0x6c, 0x6c, 0x62, 0x61, 0x63,
	0x6b, 0x12, 0x12, 0x0a, 0x04, 0x6e, 0x61, 0x6d, 0x65, 0x18, 0x01, 0x20, 0x01, 0x28, 0x09, 0x52,
	0x04, 0x6e, 0x61, 0x6d, 0x65, 0x12, 0x12, 0x0a, 0x04, 0x61, 0x6c, 0x70, 0x6e, 0x18, 0x02, 0x20,
	0x01, 0x28, 0x09, 0x52, 0x04, 0x61, 0x6c, 0x70, 0x6e, 0x12, 0x12, 0x0a, 0x04, 0x70, 0x61, 0x74,
	0x68, 0x18, 0x03, 0x20, 0x01, 0x28, 0x09, 0x52, 0x04, 0x70, 0x61, 0x74, 0x68, 0x12, 0x12, 0x0a,
	0x04, 0x74, 0x79, 0x70, 0x65, 0x18, 0x04, 0x20, 0x01, 0x28, 0x09, 0x52, 0x04, 0x74, 0x79, 0x70,
	0x65, 0x12, 0x12, 0x0a, 0x04, 0x64, 0x65, 0x73, 0x74, 0x18, 0x05, 0x20, 0x01, 0x28, 0x09, 0x52,
	0x04, 0x64, 0x65, 0x73, 0x74, 0x12, 0x12, 0x0a, 0x04, 0x78, 0x76, 0x65, 0x72, 0x18, 0x06, 0x20,
	0x01, 0x28, 0x04, 0x52, 0x04, 0x78, 0x76, 0x65, 0x72, 0x22, 0x4c, 0x0a, 0x0c, 0x43, 0x6c, 0x69,
	0x65, 0x6e, 0x74, 0x43, 0x6f, 0x6e, 0x66, 0x69, 0x67, 0x12, 0x3c, 0x0a, 0x06, 0x73, 0x65, 0x72,
	0x76, 0x65, 0x72, 0x18, 0x01, 0x20, 0x01, 0x28, 0x0b, 0x32, 0x24, 0x2e, 0x78, 0x72, 0x61, 0x79,
	0x2e, 0x63, 0x6f, 0x6d, 0x6d, 0x6f, 0x6e, 0x2e, 0x70, 0x72, 0x6f, 0x74, 0x6f, 0x63, 0x6f, 0x6c,
	0x2e, 0x53, 0x65, 0x72, 0x76, 0x65, 0x72, 0x45, 0x6e, 0x64, 0x70, 0x6f, 0x69, 0x6e, 0x74, 0x52,
	0x06, 0x73, 0x65, 0x72, 0x76, 0x65, 0x72, 0x22, 0x7b, 0x0a, 0x0c, 0x53, 0x65, 0x72, 0x76, 0x65,
	0x72, 0x43, 0x6f, 0x6e, 0x66, 0x69, 0x67, 0x12, 0x30, 0x0a, 0x05, 0x75, 0x73, 0x65, 0x72, 0x73,
	0x18, 0x01, 0x20, 0x03, 0x28, 0x0b, 0x32, 0x1a, 0x2e, 0x78, 0x72, 0x61, 0x79, 0x2e, 0x63, 0x6f,
	0x6d, 0x6d, 0x6f, 0x6e, 0x2e, 0x70, 0x72, 0x6f, 0x74, 0x6f, 0x63, 0x6f, 0x6c, 0x2e, 0x55, 0x73,
	0x65, 0x72, 0x52, 0x05, 0x75, 0x73, 0x65, 0x72, 0x73, 0x12, 0x39, 0x0a, 0x09, 0x66, 0x61, 0x6c,
	0x6c, 0x62, 0x61, 0x63, 0x6b, 0x73, 0x18, 0x02, 0x20, 0x03, 0x28, 0x0b, 0x32, 0x1b, 0x2e, 0x78,
	0x72, 0x61, 0x79, 0x2e, 0x70, 0x72, 0x6f, 0x78, 0x79, 0x2e, 0x74, 0x72, 0x6f, 0x6a, 0x61, 0x6e,
	0x2e, 0x46, 0x61, 0x6c, 0x6c, 0x62, 0x61, 0x63, 0x6b, 0x52, 0x09, 0x66, 0x61, 0x6c, 0x6c, 0x62,
	0x61, 0x63, 0x6b, 0x73, 0x42, 0x55, 0x0a, 0x15, 0x63, 0x6f, 0x6d, 0x2e, 0x78, 0x72, 0x61, 0x79,
	0x2e, 0x70, 0x72, 0x6f, 0x78, 0x79, 0x2e, 0x74, 0x72, 0x6f, 0x6a, 0x61, 0x6e, 0x50, 0x01, 0x5a,
	0x26, 0x67, 0x69, 0x74, 0x68, 0x75, 0x62, 0x2e, 0x63, 0x6f, 0x6d, 0x2f, 0x78, 0x74, 0x6c, 0x73,
	0x2f, 0x78, 0x72, 0x61, 0x79, 0x2d, 0x63, 0x6f, 0x72, 0x65, 0x2f, 0x70, 0x72, 0x6f, 0x78, 0x79,
	0x2f, 0x74, 0x72, 0x6f, 0x6a, 0x61, 0x6e, 0xaa, 0x02, 0x11, 0x58, 0x72, 0x61, 0x79, 0x2e, 0x50,
	0x72, 0x6f, 0x78, 0x79, 0x2e, 0x54, 0x72, 0x6f, 0x6a, 0x61, 0x6e, 0x62, 0x06, 0x70, 0x72, 0x6f,
	0x74, 0x6f, 0x33,
}

var (
	file_proxy_trojan_config_proto_rawDescOnce sync.Once
	file_proxy_trojan_config_proto_rawDescData = file_proxy_trojan_config_proto_rawDesc
)

func file_proxy_trojan_config_proto_rawDescGZIP() []byte {
	file_proxy_trojan_config_proto_rawDescOnce.Do(func() {
		file_proxy_trojan_config_proto_rawDescData = protoimpl.X.CompressGZIP(file_proxy_trojan_config_proto_rawDescData)
	})
	return file_proxy_trojan_config_proto_rawDescData
}

var file_proxy_trojan_config_proto_msgTypes = make([]protoimpl.MessageInfo, 4)
var file_proxy_trojan_config_proto_goTypes = []any{
	(*Account)(nil),                 // 0: xray.proxy.trojan.Account
	(*Fallback)(nil),                // 1: xray.proxy.trojan.Fallback
	(*ClientConfig)(nil),            // 2: xray.proxy.trojan.ClientConfig
	(*ServerConfig)(nil),            // 3: xray.proxy.trojan.ServerConfig
	(*protocol.ServerEndpoint)(nil), // 4: xray.common.protocol.ServerEndpoint
	(*protocol.User)(nil),           // 5: xray.common.protocol.User
}
var file_proxy_trojan_config_proto_depIdxs = []int32{
	4, // 0: xray.proxy.trojan.ClientConfig.server:type_name -> xray.common.protocol.ServerEndpoint
	5, // 1: xray.proxy.trojan.ServerConfig.users:type_name -> xray.common.protocol.User
	1, // 2: xray.proxy.trojan.ServerConfig.fallbacks:type_name -> xray.proxy.trojan.Fallback
	3, // [3:3] is the sub-list for method output_type
	3, // [3:3] is the sub-list for method input_type
	3, // [3:3] is the sub-list for extension type_name
	3, // [3:3] is the sub-list for extension extendee
	0, // [0:3] is the sub-list for field type_name
}

func init() { file_proxy_trojan_config_proto_init() }
func file_proxy_trojan_config_proto_init() {
	if File_proxy_trojan_config_proto != nil {
		return
	}
	type x struct{}
	out := protoimpl.TypeBuilder{
		File: protoimpl.DescBuilder{
			GoPackagePath: reflect.TypeOf(x{}).PkgPath(),
			RawDescriptor: file_proxy_trojan_config_proto_rawDesc,
			NumEnums:      0,
			NumMessages:   4,
			NumExtensions: 0,
			NumServices:   0,
		},
		GoTypes:           file_proxy_trojan_config_proto_goTypes,
		DependencyIndexes: file_proxy_trojan_config_proto_depIdxs,
		MessageInfos:      file_proxy_trojan_config_proto_msgTypes,
	}.Build()
	File_proxy_trojan_config_proto = out.File
	file_proxy_trojan_config_proto_rawDesc = nil
	file_proxy_trojan_config_proto_goTypes = nil
	file_proxy_trojan_config_proto_depIdxs = nil
}<|MERGE_RESOLUTION|>--- conflicted
+++ resolved
@@ -7,11 +7,12 @@
 package trojan
 
 import (
+	reflect "reflect"
+	sync "sync"
+
 	protocol "github.com/xtls/xray-core/common/protocol"
 	protoreflect "google.golang.org/protobuf/reflect/protoreflect"
 	protoimpl "google.golang.org/protobuf/runtime/protoimpl"
-	reflect "reflect"
-	sync "sync"
 )
 
 const (
@@ -156,11 +157,7 @@
 	sizeCache     protoimpl.SizeCache
 	unknownFields protoimpl.UnknownFields
 
-<<<<<<< HEAD
-	Server []*protocol.ServerEndpoint `protobuf:"bytes,1,rep,name=server,proto3" json:"server,omitzero"`
-=======
 	Server *protocol.ServerEndpoint `protobuf:"bytes,1,opt,name=server,proto3" json:"server,omitempty"`
->>>>>>> fe57507f
 }
 
 func (x *ClientConfig) Reset() {
