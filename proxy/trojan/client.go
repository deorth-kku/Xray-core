--- conflicted
+++ resolved
@@ -56,27 +56,16 @@
 	destination := ob.Target
 	network := destination.Network
 
-<<<<<<< HEAD
-	var server *protocol.ServerSpec
-	var user *protocol.MemoryUser
-	var sessionPolicy policy.Session
+	server := c.server
+	user := server.User
+	sessionPolicy := c.policyManager.ForLevel(user.Level)
 	var conn stat.Connection
 
 	err := retry.ExponentialBackoff(5, 100).On(func() error {
-		server = c.serverPicker.PickServer()
-		user = server.PickUser()
-		sessionPolicy = c.policyManager.ForLevel(user.Level)
 		tryctx, cancel := context.WithCancel(ctx)
 		timer := time.AfterFunc(sessionPolicy.Timeouts.Handshake, cancel)
 		defer timer.Stop()
-		rawConn, err := dialer.Dial(tryctx, server.Destination())
-=======
-	server := c.server
-	var conn stat.Connection
-
-	err := retry.ExponentialBackoff(5, 100).On(func() error {
-		rawConn, err := dialer.Dial(ctx, server.Destination)
->>>>>>> fe57507f
+		rawConn, err := dialer.Dial(tryctx, server.Destination)
 		if err != nil {
 			return err
 		}
@@ -91,10 +80,6 @@
 
 	defer conn.Close()
 
-<<<<<<< HEAD
-=======
-	user := server.User
->>>>>>> fe57507f
 	account, ok := user.Account.(*MemoryAccount)
 	if !ok {
 		return errors.New("user account is not valid")
