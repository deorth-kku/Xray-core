--- conflicted
+++ resolved
@@ -23,16 +23,12 @@
 	if config := tls.ConfigFromStreamSettings(streamSettings); config != nil {
 		tlsConfig := config.GetTLSConfig(tls.WithDestination(dest))
 		if fingerprint := tls.GetFingerprint(config.Fingerprint); fingerprint != nil {
-<<<<<<< HEAD
-			conn = tls.UClient(conn, tlsConfig, fingerprint, config.CloseTimeout)
-=======
 			conn = tls.UClient(conn, tlsConfig, fingerprint)
->>>>>>> fbc56b88
 			if err := conn.(*tls.UConn).HandshakeContext(ctx); err != nil {
 				return nil, err
 			}
 		} else {
-			conn = tls.Client(conn, tlsConfig, config.CloseTimeout)
+			conn = tls.Client(conn, tlsConfig)
 		}
 	} else if config := reality.ConfigFromStreamSettings(streamSettings); config != nil {
 		if conn, err = reality.UClient(conn, config, ctx, dest); err != nil {
