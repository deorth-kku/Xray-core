--- conflicted
+++ resolved
@@ -26,17 +26,6 @@
 
 type Conn struct {
 	*tls.Conn
-	closeTimeout time.Duration
-}
-
-func (c *Conn) Close() error {
-	if c.closeTimeout != 0 {
-		timer := time.AfterFunc(c.closeTimeout, func() {
-			c.Conn.NetConn().Close()
-		})
-		defer timer.Stop()
-	}
-	return c.Conn.Close()
 }
 
 const tlsCloseTimeout = 250 * time.Millisecond
@@ -73,9 +62,9 @@
 }
 
 // Client initiates a TLS client handshake on the given connection.
-func Client(c net.Conn, config *tls.Config, closeTimeout int64) net.Conn {
+func Client(c net.Conn, config *tls.Config) net.Conn {
 	tlsConn := tls.Client(c, config)
-	return &Conn{Conn: tlsConn, closeTimeout: time.Duration(closeTimeout)}
+	return &Conn{Conn: tlsConn}
 }
 
 // Server initiates a TLS server handshake on the given connection.
@@ -86,21 +75,8 @@
 
 type UConn struct {
 	*utls.UConn
-	closeTimeout time.Duration
-}
-
-func (c *UConn) Close() error {
-	if c.closeTimeout != 0 {
-		timer := time.AfterFunc(c.closeTimeout, func() {
-			c.Conn.NetConn().Close()
-		})
-		defer timer.Stop()
-	}
-	return c.Conn.Close()
-}
-
-<<<<<<< HEAD
-=======
+}
+
 var _ Interface = (*UConn)(nil)
 
 func (c *UConn) Close() error {
@@ -111,7 +87,6 @@
 	return c.Conn.Close()
 }
 
->>>>>>> fbc56b88
 func (c *UConn) HandshakeAddressContext(ctx context.Context) net.Address {
 	if err := c.HandshakeContext(ctx); err != nil {
 		return nil
@@ -155,9 +130,9 @@
 	return state.NegotiatedProtocol
 }
 
-func UClient(c net.Conn, config *tls.Config, fingerprint *utls.ClientHelloID, closeTimeout int64) net.Conn {
+func UClient(c net.Conn, config *tls.Config, fingerprint *utls.ClientHelloID) net.Conn {
 	utlsConn := utls.UClient(c, copyConfig(config), *fingerprint)
-	return &UConn{UConn: utlsConn, closeTimeout: time.Duration(closeTimeout)}
+	return &UConn{UConn: utlsConn}
 }
 
 func copyConfig(c *tls.Config) *utls.Config {
