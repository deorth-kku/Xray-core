--- conflicted
+++ resolved
@@ -85,10 +85,6 @@
 
   string master_key_log = 15;
 
-<<<<<<< HEAD
-  int64 close_timeout = 16;
-=======
   // Lists of string as CurvePreferences values.
   repeated string curve_preferences = 16;
->>>>>>> 9d29ffc8
 }