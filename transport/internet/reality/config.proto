--- conflicted
+++ resolved
@@ -25,9 +25,6 @@
   string spider_x = 25;
   repeated int64 spider_y = 26;
   string master_key_log = 27;
-<<<<<<< HEAD
-  int64 close_timeout = 28;
-=======
 
   LimitFallback limit_fallback_upload = 28;
   LimitFallback limit_fallback_download = 29;
@@ -37,5 +34,4 @@
   uint64 after_bytes = 1;
   uint64 bytes_per_sec = 2;
   uint64 burst_bytes_per_sec = 3;
->>>>>>> 1976d02e
 }