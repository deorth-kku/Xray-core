--- conflicted
+++ resolved
@@ -30,7 +30,6 @@
 	"github.com/xtls/reality"
 	"github.com/xtls/xray-core/common/errors"
 	"github.com/xtls/xray-core/common/net"
-	"github.com/xtls/xray-core/common/uuid"
 	"github.com/xtls/xray-core/core"
 	"github.com/xtls/xray-core/transport/internet/tls"
 	"golang.org/x/crypto/chacha20poly1305"
@@ -116,23 +115,9 @@
 	return nil
 }
 
-<<<<<<< HEAD
 var globalConnPool = xsync.NewMapOf[*UConn, *Config]()
 
 func UClient(c net.Conn, config *Config, ctx context.Context, dest net.Destination) (conn net.Conn, err error) {
-=======
-type connID struct {
-	uuid.UUID
-	*Config
-}
-
-var (
-	globalConnPool       = make(map[connID]*utls.UConn)
-	globalConnPoolAccess sync.Mutex
-)
-
-func UClient(c net.Conn, config *Config, ctx context.Context, dest net.Destination) (net.Conn, error) {
->>>>>>> 63572acb
 	localAddr := c.LocalAddr().String()
 	uConn := &UConn{}
 	utlsConfig := &utls.Config{
@@ -151,14 +136,7 @@
 		return nil, errors.New("REALITY: failed to get fingerprint").AtError()
 	}
 	uConn.UConn = utls.UClient(c, utlsConfig, *fingerprint)
-<<<<<<< HEAD
 	globalConnPool.Store(uConn, config)
-=======
-	cid := connID{uuid.New(), config}
-	globalConnPoolAccess.Lock()
-	globalConnPool[cid] = uConn.UConn
-	globalConnPoolAccess.Unlock()
->>>>>>> 63572acb
 	{
 		uConn.BuildHandshakeState()
 		hello := uConn.HandshakeState.Hello
@@ -333,7 +311,6 @@
 }
 
 func RealityCloseConn(config *Config) {
-<<<<<<< HEAD
 	globalConnPool.Range(func(k *UConn, v *Config) bool {
 		if v == config {
 			k.Close()
@@ -347,40 +324,17 @@
 		return 1
 	} else {
 		return 0
-=======
-	globalConnPoolAccess.Lock()
-	defer globalConnPoolAccess.Unlock()
-	for k, v := range globalConnPool {
-		if k.Config == config {
-			v.Close()
-			delete(globalConnPool, k)
-		}
->>>>>>> 63572acb
 	}
 }
 
 func RealityCloseAllConns() (count int) {
-<<<<<<< HEAD
 	globalConnPool.Range(func(k *UConn, _ *Config) bool {
 		count += closeCount(k)
 		return true
 	})
-=======
-	globalConnPoolAccess.Lock()
-	defer globalConnPoolAccess.Unlock()
-	for k, v := range globalConnPool {
-		v.Close()
-		delete(globalConnPool, k)
-		count += 1
-	}
->>>>>>> 63572acb
 	return
 }
 
 func RealityLenConns() int {
-<<<<<<< HEAD
 	return globalConnPool.Size()
-=======
-	return len(globalConnPool)
->>>>>>> 63572acb
 }