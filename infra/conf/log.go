package conf

import (
	"strings"

	"github.com/xtls/xray-core/app/log"
	clog "github.com/xtls/xray-core/common/log"
)

func DefaultLogConfig() *log.Config {
	return &log.Config{
		AccessLogType: log.LogType_None,
		ErrorLogType:  log.LogType_Console,
		ErrorLogLevel: clog.Severity_Warning,
	}
}

type LogConfig struct {
<<<<<<< HEAD
	AccessLog string `json:"access,omitempty"`
	ErrorLog  string `json:"error,omitempty"`
	LogLevel  string `json:"loglevel,omitempty"`
	DNSLog    bool   `json:"dnsLog,omitempty"`
=======
	AccessLog   string `json:"access"`
	ErrorLog    string `json:"error"`
	LogLevel    string `json:"loglevel"`
	DNSLog      bool   `json:"dnsLog"`
	MaskAddress string `json:"maskAddress"`
>>>>>>> ca9a9022
}

func (v *LogConfig) Build() *log.Config {
	if v == nil {
		return nil
	}
	config := &log.Config{
		ErrorLogType:  log.LogType_Console,
		AccessLogType: log.LogType_Console,
		EnableDnsLog:  v.DNSLog,
	}

	if v.AccessLog == "none" {
		config.AccessLogType = log.LogType_None
	} else if len(v.AccessLog) > 0 {
		config.AccessLogPath = v.AccessLog
		config.AccessLogType = log.LogType_File
	}
	if v.ErrorLog == "none" {
		config.ErrorLogType = log.LogType_None
	} else if len(v.ErrorLog) > 0 {
		config.ErrorLogPath = v.ErrorLog
		config.ErrorLogType = log.LogType_File
	}

	level := strings.ToLower(v.LogLevel)
	switch level {
	case "debug":
		config.ErrorLogLevel = clog.Severity_Debug
	case "info":
		config.ErrorLogLevel = clog.Severity_Info
	case "error":
		config.ErrorLogLevel = clog.Severity_Error
	case "none":
		config.ErrorLogType = log.LogType_None
		config.AccessLogType = log.LogType_None
	default:
		config.ErrorLogLevel = clog.Severity_Warning
	}
	config.MaskAddress = v.MaskAddress
	return config
}<|MERGE_RESOLUTION|>--- conflicted
+++ resolved
@@ -16,18 +16,11 @@
 }
 
 type LogConfig struct {
-<<<<<<< HEAD
-	AccessLog string `json:"access,omitempty"`
-	ErrorLog  string `json:"error,omitempty"`
-	LogLevel  string `json:"loglevel,omitempty"`
-	DNSLog    bool   `json:"dnsLog,omitempty"`
-=======
-	AccessLog   string `json:"access"`
-	ErrorLog    string `json:"error"`
-	LogLevel    string `json:"loglevel"`
-	DNSLog      bool   `json:"dnsLog"`
-	MaskAddress string `json:"maskAddress"`
->>>>>>> ca9a9022
+	AccessLog   string `json:"access,omitempty"`
+	ErrorLog    string `json:"error,omitempty"`
+	LogLevel    string `json:"loglevel,omitempty"`
+	DNSLog      bool   `json:"dnsLog,omitempty"`
+	MaskAddress string `json:"maskAddress,omitempty"`
 }
 
 func (v *LogConfig) Build() *log.Config {
