package conf

import (
	"encoding/json"
	"path/filepath"
	"runtime"
	"strconv"
	"strings"
	"syscall"

	"github.com/xtls/xray-core/common/errors"
	"github.com/xtls/xray-core/common/net"
	"github.com/xtls/xray-core/common/protocol"
	"github.com/xtls/xray-core/common/serial"
	"github.com/xtls/xray-core/proxy/trojan"
	"google.golang.org/protobuf/proto"
)

// TrojanServerTarget is configuration of a single trojan server
type TrojanServerTarget struct {
<<<<<<< HEAD
	Address  *Address `json:"address,omitzero"`
	Port     uint16   `json:"port,omitzero"`
	Password string   `json:"password,omitzero"`
	Email    string   `json:"email,omitzero"`
	Level    byte     `json:"level,omitzero"`
	Flow     string   `json:"flow,omitzero"`
=======
	Address  *Address `json:"address"`
	Port     uint16   `json:"port"`
	Level    byte     `json:"level"`
	Email    string   `json:"email"`
	Password string   `json:"password"`
	Flow     string   `json:"flow"`
>>>>>>> fe57507f
}

// TrojanClientConfig is configuration of trojan servers
type TrojanClientConfig struct {
<<<<<<< HEAD
	Servers []*TrojanServerTarget `json:"servers,omitzero"`
=======
	Address  *Address              `json:"address"`
	Port     uint16                `json:"port"`
	Level    byte                  `json:"level"`
	Email    string                `json:"email"`
	Password string                `json:"password"`
	Flow     string                `json:"flow"`
	Servers  []*TrojanServerTarget `json:"servers"`
>>>>>>> fe57507f
}

// Build implements Buildable
func (c *TrojanClientConfig) Build() (proto.Message, error) {
	if c.Address != nil {
		c.Servers = []*TrojanServerTarget{
			{
				Address:  c.Address,
				Port:     c.Port,
				Level:    c.Level,
				Email:    c.Email,
				Password: c.Password,
				Flow:     c.Flow,
			},
		}
	}
	if len(c.Servers) != 1 {
		return nil, errors.New(`Trojan settings: "servers" should have one and only one member. Multiple endpoints in "servers" should use multiple Trojan outbounds and routing balancer instead`)
	}

	config := &trojan.ClientConfig{}

	for _, rec := range c.Servers {
		if rec.Address == nil {
			return nil, errors.New("Trojan server address is not set.")
		}
		if rec.Port == 0 {
			return nil, errors.New("Invalid Trojan port.")
		}
		if rec.Password == "" {
			return nil, errors.New("Trojan password is not specified.")
		}
		if rec.Flow != "" {
			return nil, errors.PrintRemovedFeatureError(`Flow for Trojan`, ``)
		}

		config.Server = &protocol.ServerEndpoint{
			Address: rec.Address.Build(),
			Port:    uint32(rec.Port),
			User:    &protocol.User{
				Level: uint32(rec.Level),
				Email: rec.Email,
				Account: serial.ToTypedMessage(&trojan.Account{
					Password: rec.Password,
				}),
			},
		}

		break
	}

	return config, nil
}

// TrojanInboundFallback is fallback configuration
type TrojanInboundFallback struct {
	Name string          `json:"name,omitzero"`
	Alpn string          `json:"alpn,omitzero"`
	Path string          `json:"path,omitzero"`
	Type string          `json:"type,omitzero"`
	Dest json.RawMessage `json:"dest,omitzero"`
	Xver uint64          `json:"xver,omitzero"`
}

// TrojanUserConfig is user configuration
type TrojanUserConfig struct {
	Password string `json:"password,omitzero"`
	Level    byte   `json:"level,omitzero"`
	Email    string `json:"email,omitzero"`
	Flow     string `json:"flow,omitzero"`
}

// TrojanServerConfig is Inbound configuration
type TrojanServerConfig struct {
	Clients   []*TrojanUserConfig      `json:"clients,omitzero"`
	Fallbacks []*TrojanInboundFallback `json:"fallbacks,omitzero"`
}

// Build implements Buildable
func (c *TrojanServerConfig) Build() (proto.Message, error) {
	config := &trojan.ServerConfig{
		Users: make([]*protocol.User, len(c.Clients)),
	}

	for idx, rawUser := range c.Clients {
		if rawUser.Flow != "" {
			return nil, errors.PrintRemovedFeatureError(`Flow for Trojan`, ``)
		}

		config.Users[idx] = &protocol.User{
			Level: uint32(rawUser.Level),
			Email: rawUser.Email,
			Account: serial.ToTypedMessage(&trojan.Account{
				Password: rawUser.Password,
			}),
		}
	}

	for _, fb := range c.Fallbacks {
		var i uint16
		var s string
		if err := json.Unmarshal(fb.Dest, &i); err == nil {
			s = strconv.Itoa(int(i))
		} else {
			_ = json.Unmarshal(fb.Dest, &s)
		}
		config.Fallbacks = append(config.Fallbacks, &trojan.Fallback{
			Name: fb.Name,
			Alpn: fb.Alpn,
			Path: fb.Path,
			Type: fb.Type,
			Dest: s,
			Xver: fb.Xver,
		})
	}
	for _, fb := range config.Fallbacks {
		/*
			if fb.Alpn == "h2" && fb.Path != "" {
				return nil, errors.New(`Trojan fallbacks: "alpn":"h2" doesn't support "path"`)
			}
		*/
		if fb.Path != "" && fb.Path[0] != '/' {
			return nil, errors.New(`Trojan fallbacks: "path" must be empty or start with "/"`)
		}
		if fb.Type == "" && fb.Dest != "" {
			if fb.Dest == "serve-ws-none" {
				fb.Type = "serve"
			} else if filepath.IsAbs(fb.Dest) || fb.Dest[0] == '@' {
				fb.Type = "unix"
				if strings.HasPrefix(fb.Dest, "@@") && (runtime.GOOS == "linux" || runtime.GOOS == "android") {
					fullAddr := make([]byte, len(syscall.RawSockaddrUnix{}.Path)) // may need padding to work with haproxy
					copy(fullAddr, fb.Dest[1:])
					fb.Dest = string(fullAddr)
				}
			} else {
				if _, err := strconv.Atoi(fb.Dest); err == nil {
					fb.Dest = "localhost:" + fb.Dest
				}
				if _, _, err := net.SplitHostPort(fb.Dest); err == nil {
					fb.Type = "tcp"
				}
			}
		}
		if fb.Type == "" {
			return nil, errors.New(`Trojan fallbacks: please fill in a valid value for every "dest"`)
		}
		if fb.Xver > 2 {
			return nil, errors.New(`Trojan fallbacks: invalid PROXY protocol version, "xver" only accepts 0, 1, 2`)
		}
	}

	return config, nil
}<|MERGE_RESOLUTION|>--- conflicted
+++ resolved
@@ -18,28 +18,16 @@
 
 // TrojanServerTarget is configuration of a single trojan server
 type TrojanServerTarget struct {
-<<<<<<< HEAD
-	Address  *Address `json:"address,omitzero"`
-	Port     uint16   `json:"port,omitzero"`
-	Password string   `json:"password,omitzero"`
-	Email    string   `json:"email,omitzero"`
-	Level    byte     `json:"level,omitzero"`
-	Flow     string   `json:"flow,omitzero"`
-=======
 	Address  *Address `json:"address"`
 	Port     uint16   `json:"port"`
 	Level    byte     `json:"level"`
 	Email    string   `json:"email"`
 	Password string   `json:"password"`
 	Flow     string   `json:"flow"`
->>>>>>> fe57507f
 }
 
 // TrojanClientConfig is configuration of trojan servers
 type TrojanClientConfig struct {
-<<<<<<< HEAD
-	Servers []*TrojanServerTarget `json:"servers,omitzero"`
-=======
 	Address  *Address              `json:"address"`
 	Port     uint16                `json:"port"`
 	Level    byte                  `json:"level"`
@@ -47,7 +35,6 @@
 	Password string                `json:"password"`
 	Flow     string                `json:"flow"`
 	Servers  []*TrojanServerTarget `json:"servers"`
->>>>>>> fe57507f
 }
 
 // Build implements Buildable
@@ -87,7 +74,7 @@
 		config.Server = &protocol.ServerEndpoint{
 			Address: rec.Address.Build(),
 			Port:    uint32(rec.Port),
-			User:    &protocol.User{
+			User: &protocol.User{
 				Level: uint32(rec.Level),
 				Email: rec.Email,
 				Account: serial.ToTypedMessage(&trojan.Account{
