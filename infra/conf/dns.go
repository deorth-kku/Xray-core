--- conflicted
+++ resolved
@@ -16,19 +16,19 @@
 )
 
 type NameServerConfig struct {
-	Address       *Address   `json:"address"`
-	ClientIP      *Address   `json:"clientIp"`
-	Port          uint16     `json:"port"`
-	SkipFallback  bool       `json:"skipFallback"`
-	Domains       []string   `json:"domains"`
-	ExpectedIPs   StringList `json:"expectedIPs"`
-	ExpectIPs     StringList `json:"expectIPs"`
-	QueryStrategy string     `json:"queryStrategy"`
-	Tag           string     `json:"tag"`
-	TimeoutMs     uint64     `json:"timeoutMs"`
-	DisableCache  bool       `json:"disableCache"`
-	FinalQuery    bool       `json:"finalQuery"`
-	UnexpectedIPs StringList `json:"unexpectedIPs"`
+	Address       *Address   `json:"address,omitzero"`
+	ClientIP      *Address   `json:"clientIp,omitzero"`
+	Port          uint16     `json:"port,omitzero"`
+	SkipFallback  bool       `json:"skipFallback,omitzero"`
+	Domains       []string   `json:"domains,omitzero"`
+	ExpectedIPs   StringList `json:"expectedIPs,omitzero"`
+	ExpectIPs     StringList `json:"expectIPs,omitzero"`
+	QueryStrategy string     `json:"queryStrategy,omitzero"`
+	Tag           string     `json:"tag,omitzero"`
+	TimeoutMs     uint64     `json:"timeoutMs,omitzero"`
+	DisableCache  bool       `json:"disableCache,omitzero"`
+	FinalQuery    bool       `json:"finalQuery,omitzero"`
+	UnexpectedIPs StringList `json:"unexpectedIPs,omitzero"`
 }
 
 // UnmarshalJSON implements encoding/json.Unmarshaler.UnmarshalJSON
@@ -40,15 +40,6 @@
 	}
 
 	var advanced struct {
-<<<<<<< HEAD
-		Address       *Address   `json:"address,omitzero"`
-		ClientIP      *Address   `json:"clientIp,omitzero"`
-		Port          uint16     `json:"port,omitzero"`
-		SkipFallback  bool       `json:"skipFallback,omitzero"`
-		Domains       []string   `json:"domains,omitzero"`
-		ExpectIPs     StringList `json:"expectIps,omitzero"`
-		QueryStrategy string     `json:"queryStrategy,omitzero"`
-=======
 		Address       *Address   `json:"address"`
 		ClientIP      *Address   `json:"clientIp"`
 		Port          uint16     `json:"port"`
@@ -62,7 +53,6 @@
 		DisableCache  bool       `json:"disableCache"`
 		FinalQuery    bool       `json:"finalQuery"`
 		UnexpectedIPs StringList `json:"unexpectedIPs"`
->>>>>>> 1976d02e
 	}
 	if err := json.Unmarshal(data, &advanced); err == nil {
 		c.Address = advanced.Address
@@ -198,7 +188,6 @@
 
 // DNSConfig is a JSON serializable object for dns.Config.
 type DNSConfig struct {
-<<<<<<< HEAD
 	Servers                []*NameServerConfig `json:"servers,omitzero"`
 	Hosts                  *HostsWrapper       `json:"hosts,omitzero"`
 	ClientIP               *Address            `json:"clientIp,omitzero"`
@@ -207,17 +196,7 @@
 	DisableCache           bool                `json:"disableCache,omitzero"`
 	DisableFallback        bool                `json:"disableFallback,omitzero"`
 	DisableFallbackIfMatch bool                `json:"disableFallbackIfMatch,omitzero"`
-=======
-	Servers                []*NameServerConfig `json:"servers"`
-	Hosts                  *HostsWrapper       `json:"hosts"`
-	ClientIP               *Address            `json:"clientIp"`
-	Tag                    string              `json:"tag"`
-	QueryStrategy          string              `json:"queryStrategy"`
-	DisableCache           bool                `json:"disableCache"`
-	DisableFallback        bool                `json:"disableFallback"`
-	DisableFallbackIfMatch bool                `json:"disableFallbackIfMatch"`
-	UseSystemHosts         bool                `json:"useSystemHosts"`
->>>>>>> 1976d02e
+	UseSystemHosts         bool                `json:"useSystemHosts,omitzero"`
 }
 
 type HostAddress struct {
