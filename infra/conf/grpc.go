--- conflicted
+++ resolved
@@ -6,7 +6,7 @@
 )
 
 type GRPCConfig struct {
-<<<<<<< HEAD
+	Authority           string `json:"authority,omitempty"`
 	ServiceName         string `json:"serviceName,omitempty"`
 	MultiMode           bool   `json:"multiMode,omitempty"`
 	IdleTimeout         int32  `json:"idle_timeout,omitempty"`
@@ -14,16 +14,6 @@
 	PermitWithoutStream bool   `json:"permit_without_stream,omitempty"`
 	InitialWindowsSize  int32  `json:"initial_windows_size,omitempty"`
 	UserAgent           string `json:"user_agent,omitempty"`
-=======
-	Authority           string `json:"authority"`
-	ServiceName         string `json:"serviceName"`
-	MultiMode           bool   `json:"multiMode"`
-	IdleTimeout         int32  `json:"idle_timeout"`
-	HealthCheckTimeout  int32  `json:"health_check_timeout"`
-	PermitWithoutStream bool   `json:"permit_without_stream"`
-	InitialWindowsSize  int32  `json:"initial_windows_size"`
-	UserAgent           string `json:"user_agent"`
->>>>>>> 2becdd64
 }
 
 func (g *GRPCConfig) Build() (proto.Message, error) {
