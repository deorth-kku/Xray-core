--- conflicted
+++ resolved
@@ -490,7 +490,6 @@
 }
 
 type REALITYConfig struct {
-<<<<<<< HEAD
 	Show         bool              `json:"show,omitempty"`
 	MasterKeyLog string            `json:"masterKeyLog,omitempty"`
 	CloseTimeout duration.Duration `json:"closeTimeout,omitempty"`
@@ -503,19 +502,6 @@
 	MaxClientVer string            `json:"maxClientVer,omitempty"`
 	MaxTimeDiff  uint64            `json:"maxTimeDiff,omitempty"`
 	ShortIds     []string          `json:"shortIds,omitempty"`
-=======
-	Show         bool            `json:"show,omitempty"`
-	MasterKeyLog string          `json:"masterKeyLog,omitempty"`
-	Dest         json.RawMessage `json:"dest,omitempty"`
-	Type         string          `json:"type,omitempty"`
-	Xver         uint64          `json:"xver,omitempty"`
-	ServerNames  []string        `json:"serverNames,omitempty"`
-	PrivateKey   string          `json:"privateKey,omitempty"`
-	MinClientVer string          `json:"minClientVer,omitempty"`
-	MaxClientVer string          `json:"maxClientVer,omitempty"`
-	MaxTimeDiff  uint64          `json:"maxTimeDiff,omitempty"`
-	ShortIds     []string        `json:"shortIds,omitempty"`
->>>>>>> 63572acb
 
 	Fingerprint string `json:"fingerprint,omitempty"`
 	ServerName  string `json:"serverName,omitempty"`
@@ -710,24 +696,6 @@
 }
 
 type SocketConfig struct {
-<<<<<<< HEAD
-	Mark                 int32       `json:"mark,omitempty"`
-	TFO                  interface{} `json:"tcpFastOpen,omitempty"`
-	TProxy               string      `json:"tproxy,omitempty"`
-	AcceptProxyProtocol  bool        `json:"acceptProxyProtocol,omitempty"`
-	DomainStrategy       string      `json:"domainStrategy,omitempty"`
-	DialerProxy          string      `json:"dialerProxy,omitempty"`
-	TCPKeepAliveInterval int32       `json:"tcpKeepAliveInterval,omitempty"`
-	TCPKeepAliveIdle     int32       `json:"tcpKeepAliveIdle,omitempty"`
-	TCPCongestion        string      `json:"tcpCongestion,omitempty"`
-	TCPWindowClamp       int32       `json:"tcpWindowClamp,omitempty"`
-	TCPMaxSeg            int32       `json:"tcpMaxSeg,omitempty"`
-	TcpNoDelay           bool        `json:"tcpNoDelay,omitempty"`
-	TCPUserTimeout       int32       `json:"tcpUserTimeout,omitempty"`
-	V6only               bool        `json:"v6only,omitempty"`
-	Interface            string      `json:"interface,omitempty"`
-	TcpMptcp             bool        `json:"tcpMptcp,omitempty"`
-=======
 	Mark                 int32                  `json:"mark,omitempty"`
 	TFO                  interface{}            `json:"tcpFastOpen,omitempty"`
 	TProxy               string                 `json:"tproxy,omitempty"`
@@ -745,7 +713,6 @@
 	Interface            string                 `json:"interface,omitempty"`
 	TcpMptcp             bool                   `json:"tcpMptcp,omitempty"`
 	CustomSockopt        []*CustomSockoptConfig `json:"customSockopt,omitempty"`
->>>>>>> 63572acb
 }
 
 // Build implements Buildable.
@@ -851,10 +818,7 @@
 	GRPCConfig          *GRPCConfig         `json:"grpcSettings,omitempty"`
 	GUNConfig           *GRPCConfig         `json:"gunSettings,omitempty"`
 	HTTPUPGRADESettings *HttpUpgradeConfig  `json:"httpupgradeSettings,omitempty"`
-<<<<<<< HEAD
-=======
 	SplitHTTPSettings   *SplitHTTPConfig    `json:"splithttpSettings,omitempty"`
->>>>>>> 63572acb
 }
 
 // Build implements Buildable.
