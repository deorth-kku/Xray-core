package conf

import (
	"encoding/base64"
	"encoding/hex"
	"encoding/json"
	"math"
	"net/url"
	"runtime"
	"strconv"
	"strings"
	"syscall"

	"github.com/xtls/xray-core/common/errors"
	"github.com/xtls/xray-core/common/net"
	"github.com/xtls/xray-core/common/platform/filesystem"
	"github.com/xtls/xray-core/common/protocol"
	"github.com/xtls/xray-core/common/serial"
	"github.com/xtls/xray-core/transport/internet"
	"github.com/xtls/xray-core/transport/internet/domainsocket"
	httpheader "github.com/xtls/xray-core/transport/internet/headers/http"
	"github.com/xtls/xray-core/transport/internet/http"
	"github.com/xtls/xray-core/transport/internet/httpupgrade"
	"github.com/xtls/xray-core/transport/internet/kcp"
	"github.com/xtls/xray-core/transport/internet/quic"
	"github.com/xtls/xray-core/transport/internet/reality"
	"github.com/xtls/xray-core/transport/internet/splithttp"
	"github.com/xtls/xray-core/transport/internet/tcp"
	"github.com/xtls/xray-core/transport/internet/tls"
	"github.com/xtls/xray-core/transport/internet/websocket"
	"google.golang.org/protobuf/proto"
)

var (
	kcpHeaderLoader = NewJSONConfigLoader(ConfigCreatorCache{
		"none":         func() interface{} { return new(NoOpAuthenticator) },
		"srtp":         func() interface{} { return new(SRTPAuthenticator) },
		"utp":          func() interface{} { return new(UTPAuthenticator) },
		"wechat-video": func() interface{} { return new(WechatVideoAuthenticator) },
		"dtls":         func() interface{} { return new(DTLSAuthenticator) },
		"wireguard":    func() interface{} { return new(WireguardAuthenticator) },
		"dns":          func() interface{} { return new(DNSAuthenticator) },
	}, "type", "")

	tcpHeaderLoader = NewJSONConfigLoader(ConfigCreatorCache{
		"none": func() interface{} { return new(NoOpConnectionAuthenticator) },
		"http": func() interface{} { return new(Authenticator) },
	}, "type", "")
)

type KCPConfig struct {
	Mtu             *uint32         `json:"mtu,omitempty"`
	Tti             *uint32         `json:"tti,omitempty"`
	UpCap           *uint32         `json:"uplinkCapacity,omitempty"`
	DownCap         *uint32         `json:"downlinkCapacity,omitempty"`
	Congestion      *bool           `json:"congestion,omitempty"`
	ReadBufferSize  *uint32         `json:"readBufferSize,omitempty"`
	WriteBufferSize *uint32         `json:"writeBufferSize,omitempty"`
	HeaderConfig    json.RawMessage `json:"header,omitempty"`
	Seed            *string         `json:"seed,omitempty"`
}

// Build implements Buildable.
func (c *KCPConfig) Build() (proto.Message, error) {
	config := new(kcp.Config)

	if c.Mtu != nil {
		mtu := *c.Mtu
		if mtu < 576 || mtu > 1460 {
			return nil, errors.New("invalid mKCP MTU size: ", mtu).AtError()
		}
		config.Mtu = &kcp.MTU{Value: mtu}
	}
	if c.Tti != nil {
		tti := *c.Tti
		if tti < 10 || tti > 100 {
			return nil, errors.New("invalid mKCP TTI: ", tti).AtError()
		}
		config.Tti = &kcp.TTI{Value: tti}
	}
	if c.UpCap != nil {
		config.UplinkCapacity = &kcp.UplinkCapacity{Value: *c.UpCap}
	}
	if c.DownCap != nil {
		config.DownlinkCapacity = &kcp.DownlinkCapacity{Value: *c.DownCap}
	}
	if c.Congestion != nil {
		config.Congestion = *c.Congestion
	}
	if c.ReadBufferSize != nil {
		size := *c.ReadBufferSize
		if size > 0 {
			config.ReadBuffer = &kcp.ReadBuffer{Size: size * 1024 * 1024}
		} else {
			config.ReadBuffer = &kcp.ReadBuffer{Size: 512 * 1024}
		}
	}
	if c.WriteBufferSize != nil {
		size := *c.WriteBufferSize
		if size > 0 {
			config.WriteBuffer = &kcp.WriteBuffer{Size: size * 1024 * 1024}
		} else {
			config.WriteBuffer = &kcp.WriteBuffer{Size: 512 * 1024}
		}
	}
	if len(c.HeaderConfig) > 0 {
		headerConfig, _, err := kcpHeaderLoader.Load(c.HeaderConfig)
		if err != nil {
			return nil, errors.New("invalid mKCP header config.").Base(err).AtError()
		}
		ts, err := headerConfig.(Buildable).Build()
		if err != nil {
			return nil, errors.New("invalid mKCP header config").Base(err).AtError()
		}
		config.HeaderConfig = serial.ToTypedMessage(ts)
	}

	if c.Seed != nil {
		config.Seed = &kcp.EncryptionSeed{Seed: *c.Seed}
	}

	return config, nil
}

type TCPConfig struct {
	HeaderConfig        json.RawMessage `json:"header,omitempty"`
	AcceptProxyProtocol bool            `json:"acceptProxyProtocol,omitempty"`
}

// Build implements Buildable.
func (c *TCPConfig) Build() (proto.Message, error) {
	config := new(tcp.Config)
	if len(c.HeaderConfig) > 0 {
		headerConfig, _, err := tcpHeaderLoader.Load(c.HeaderConfig)
		if err != nil {
			return nil, errors.New("invalid TCP header config").Base(err).AtError()
		}
		ts, err := headerConfig.(Buildable).Build()
		if err != nil {
			return nil, errors.New("invalid TCP header config").Base(err).AtError()
		}
		config.HeaderSettings = serial.ToTypedMessage(ts)
	}
	if c.AcceptProxyProtocol {
		config.AcceptProxyProtocol = c.AcceptProxyProtocol
	}
	return config, nil
}

type WebSocketConfig struct {
<<<<<<< HEAD
	Path                string            `json:"path,omitempty"`
	Headers             map[string]string `json:"headers,omitempty"`
	AcceptProxyProtocol bool              `json:"acceptProxyProtocol,omitempty"`
=======
	Host                string            `json:"host"`
	Path                string            `json:"path"`
	Headers             map[string]string `json:"headers"`
	AcceptProxyProtocol bool              `json:"acceptProxyProtocol"`
>>>>>>> 2becdd64
}

// Build implements Buildable.
func (c *WebSocketConfig) Build() (proto.Message, error) {
	path := c.Path
	var ed uint32
	if u, err := url.Parse(path); err == nil {
		if q := u.Query(); q.Get("ed") != "" {
			Ed, _ := strconv.Atoi(q.Get("ed"))
			ed = uint32(Ed)
			q.Del("ed")
			u.RawQuery = q.Encode()
			path = u.String()
		}
	}
	// If http host is not set in the Host field, but in headers field, we add it to Host Field here.
	// If we don't do that, http host will be overwritten as address.
	// Host priority: Host field > headers field > address.
	if c.Host == "" && c.Headers["host"] != "" {
		c.Host = c.Headers["host"]
	} else if c.Host == "" && c.Headers["Host"] != "" {
		c.Host = c.Headers["Host"]
	}
	config := &websocket.Config{
		Path:                path,
		Host:                c.Host,
		Header:              c.Headers,
		AcceptProxyProtocol: c.AcceptProxyProtocol,
		Ed:                  ed,
	}
	return config, nil
}

type HttpUpgradeConfig struct {
	Host                string            `json:"host"`
	Path                string            `json:"path"`
	Headers             map[string]string `json:"headers"`
	AcceptProxyProtocol bool              `json:"acceptProxyProtocol"`
}

// Build implements Buildable.
func (c *HttpUpgradeConfig) Build() (proto.Message, error) {
	path := c.Path
	var ed uint32
	if u, err := url.Parse(path); err == nil {
		if q := u.Query(); q.Get("ed") != "" {
			Ed, _ := strconv.Atoi(q.Get("ed"))
			ed = uint32(Ed)
			q.Del("ed")
			u.RawQuery = q.Encode()
			path = u.String()
		}
	}
	// If http host is not set in the Host field, but in headers field, we add it to Host Field here.
	// If we don't do that, http host will be overwritten as address.
	// Host priority: Host field > headers field > address.
	if c.Host == "" && c.Headers["host"] != "" {
		c.Host = c.Headers["host"]
		delete(c.Headers, "host")
	} else if c.Host == "" && c.Headers["Host"] != "" {
		c.Host = c.Headers["Host"]
		delete(c.Headers, "Host")
	}
	config := &httpupgrade.Config{
		Path:                path,
		Host:                c.Host,
		Header:              c.Headers,
		AcceptProxyProtocol: c.AcceptProxyProtocol,
		Ed:                  ed,
	}
	return config, nil
}

type SplitHTTPConfig struct {
	Host                 string            `json:"host"`
	Path                 string            `json:"path"`
	Headers              map[string]string `json:"headers"`
	MaxConcurrentUploads int32             `json:"maxConcurrentUploads"`
	MaxUploadSize        int32             `json:"maxUploadSize"`
}

// Build implements Buildable.
func (c *SplitHTTPConfig) Build() (proto.Message, error) {
	// If http host is not set in the Host field, but in headers field, we add it to Host Field here.
	// If we don't do that, http host will be overwritten as address.
	// Host priority: Host field > headers field > address.
	if c.Host == "" && c.Headers["host"] != "" {
		c.Host = c.Headers["host"]
	} else if c.Host == "" && c.Headers["Host"] != "" {
		c.Host = c.Headers["Host"]
	}
	config := &splithttp.Config{
		Path:                 c.Path,
		Host:                 c.Host,
		Header:               c.Headers,
		MaxConcurrentUploads: c.MaxConcurrentUploads,
		MaxUploadSize:        c.MaxUploadSize,
	}
	return config, nil
}

type HTTPConfig struct {
	Host               *StringList            `json:"host,omitempty"`
	Path               string                 `json:"path,omitempty"`
	ReadIdleTimeout    int32                  `json:"read_idle_timeout,omitempty"`
	HealthCheckTimeout int32                  `json:"health_check_timeout,omitempty"`
	Method             string                 `json:"method,omitempty"`
	Headers            map[string]*StringList `json:"headers,omitempty"`
}

// Build implements Buildable.
func (c *HTTPConfig) Build() (proto.Message, error) {
	if c.ReadIdleTimeout <= 0 {
		c.ReadIdleTimeout = 0
	}
	if c.HealthCheckTimeout <= 0 {
		c.HealthCheckTimeout = 0
	}
	config := &http.Config{
		Path:               c.Path,
		IdleTimeout:        c.ReadIdleTimeout,
		HealthCheckTimeout: c.HealthCheckTimeout,
	}
	if c.Host != nil {
		config.Host = []string(*c.Host)
	}
	if c.Method != "" {
		config.Method = c.Method
	}
	if len(c.Headers) > 0 {
		config.Header = make([]*httpheader.Header, 0, len(c.Headers))
		headerNames := sortMapKeys(c.Headers)
		for _, key := range headerNames {
			value := c.Headers[key]
			if value == nil {
				return nil, errors.New("empty HTTP header value: " + key).AtError()
			}
			config.Header = append(config.Header, &httpheader.Header{
				Name:  key,
				Value: append([]string(nil), (*value)...),
			})
		}
	}
	return config, nil
}

type QUICConfig struct {
	Header   json.RawMessage `json:"header,omitempty"`
	Security string          `json:"security,omitempty"`
	Key      string          `json:"key,omitempty"`
}

// Build implements Buildable.
func (c *QUICConfig) Build() (proto.Message, error) {
	config := &quic.Config{
		Key: c.Key,
	}

	if len(c.Header) > 0 {
		headerConfig, _, err := kcpHeaderLoader.Load(c.Header)
		if err != nil {
			return nil, errors.New("invalid QUIC header config.").Base(err).AtError()
		}
		ts, err := headerConfig.(Buildable).Build()
		if err != nil {
			return nil, errors.New("invalid QUIC header config").Base(err).AtError()
		}
		config.Header = serial.ToTypedMessage(ts)
	}

	var st protocol.SecurityType
	switch strings.ToLower(c.Security) {
	case "aes-128-gcm":
		st = protocol.SecurityType_AES128_GCM
	case "chacha20-poly1305":
		st = protocol.SecurityType_CHACHA20_POLY1305
	default:
		st = protocol.SecurityType_NONE
	}

	config.Security = &protocol.SecurityConfig{
		Type: st,
	}

	return config, nil
}

type DomainSocketConfig struct {
	Path     string `json:"path,omitempty"`
	Abstract bool   `json:"abstract,omitempty"`
	Padding  bool   `json:"padding,omitempty"`
}

// Build implements Buildable.
func (c *DomainSocketConfig) Build() (proto.Message, error) {
	return &domainsocket.Config{
		Path:     c.Path,
		Abstract: c.Abstract,
		Padding:  c.Padding,
	}, nil
}

func readFileOrString(f string, s []string) ([]byte, error) {
	if len(f) > 0 {
		return filesystem.ReadFile(f)
	}
	if len(s) > 0 {
		return []byte(strings.Join(s, "\n")), nil
	}
	return nil, errors.New("both file and bytes are empty.")
}

type TLSCertConfig struct {
	CertFile       string   `json:"certificateFile,omitempty"`
	CertStr        []string `json:"certificate,omitempty"`
	KeyFile        string   `json:"keyFile,omitempty"`
	KeyStr         []string `json:"key,omitempty"`
	Usage          string   `json:"usage,omitempty"`
	OcspStapling   uint64   `json:"ocspStapling,omitempty"`
	OneTimeLoading bool     `json:"oneTimeLoading,omitempty"`
}

// Build implements Buildable.
func (c *TLSCertConfig) Build() (*tls.Certificate, error) {
	certificate := new(tls.Certificate)

	cert, err := readFileOrString(c.CertFile, c.CertStr)
	if err != nil {
		return nil, errors.New("failed to parse certificate").Base(err)
	}
	certificate.Certificate = cert
	certificate.CertificatePath = c.CertFile

	if len(c.KeyFile) > 0 || len(c.KeyStr) > 0 {
		key, err := readFileOrString(c.KeyFile, c.KeyStr)
		if err != nil {
			return nil, errors.New("failed to parse key").Base(err)
		}
		certificate.Key = key
		certificate.KeyPath = c.KeyFile
	}

	switch strings.ToLower(c.Usage) {
	case "encipherment":
		certificate.Usage = tls.Certificate_ENCIPHERMENT
	case "verify":
		certificate.Usage = tls.Certificate_AUTHORITY_VERIFY
	case "issue":
		certificate.Usage = tls.Certificate_AUTHORITY_ISSUE
	default:
		certificate.Usage = tls.Certificate_ENCIPHERMENT
	}
	if certificate.KeyPath == "" && certificate.CertificatePath == "" {
		certificate.OneTimeLoading = true
	} else {
		certificate.OneTimeLoading = c.OneTimeLoading
	}
	certificate.OcspStapling = c.OcspStapling

	return certificate, nil
}

type TLSConfig struct {
<<<<<<< HEAD
	Insecure                             bool             `json:"allowInsecure,omitempty"`
	Certs                                []*TLSCertConfig `json:"certificates,omitempty"`
	ServerName                           string           `json:"serverName,omitempty"`
	ALPN                                 *StringList      `json:"alpn,omitempty"`
	EnableSessionResumption              bool             `json:"enableSessionResumption,omitempty"`
	DisableSystemRoot                    bool             `json:"disableSystemRoot,omitempty"`
	MinVersion                           string           `json:"minVersion,omitempty"`
	MaxVersion                           string           `json:"maxVersion,omitempty"`
	CipherSuites                         string           `json:"cipherSuites,omitempty"`
	PreferServerCipherSuites             bool             `json:"preferServerCipherSuites,omitempty"`
	Fingerprint                          string           `json:"fingerprint,omitempty"`
	RejectUnknownSNI                     bool             `json:"rejectUnknownSni,omitempty"`
	PinnedPeerCertificateChainSha256     *[]string        `json:"pinnedPeerCertificateChainSha256,omitempty"`
	PinnedPeerCertificatePublicKeySha256 *[]string        `json:"pinnedPeerCertificatePublicKeySha256,omitempty"`
	MasterKeyLog                         string           `json:"masterKeyLog,omitempty"`
=======
	Insecure                             bool             `json:"allowInsecure"`
	Certs                                []*TLSCertConfig `json:"certificates"`
	ServerName                           string           `json:"serverName"`
	ALPN                                 *StringList      `json:"alpn"`
	EnableSessionResumption              bool             `json:"enableSessionResumption"`
	DisableSystemRoot                    bool             `json:"disableSystemRoot"`
	MinVersion                           string           `json:"minVersion"`
	MaxVersion                           string           `json:"maxVersion"`
	CipherSuites                         string           `json:"cipherSuites"`
	Fingerprint                          string           `json:"fingerprint"`
	RejectUnknownSNI                     bool             `json:"rejectUnknownSni"`
	PinnedPeerCertificateChainSha256     *[]string        `json:"pinnedPeerCertificateChainSha256"`
	PinnedPeerCertificatePublicKeySha256 *[]string        `json:"pinnedPeerCertificatePublicKeySha256"`
	MasterKeyLog                         string           `json:"masterKeyLog"`
>>>>>>> 2becdd64
}

// Build implements Buildable.
func (c *TLSConfig) Build() (proto.Message, error) {
	config := new(tls.Config)
	config.Certificate = make([]*tls.Certificate, len(c.Certs))
	for idx, certConf := range c.Certs {
		cert, err := certConf.Build()
		if err != nil {
			return nil, err
		}
		config.Certificate[idx] = cert
	}
	serverName := c.ServerName
	config.AllowInsecure = c.Insecure
	if len(c.ServerName) > 0 {
		config.ServerName = serverName
	}
	if c.ALPN != nil && len(*c.ALPN) > 0 {
		config.NextProtocol = []string(*c.ALPN)
	}
	config.EnableSessionResumption = c.EnableSessionResumption
	config.DisableSystemRoot = c.DisableSystemRoot
	config.MinVersion = c.MinVersion
	config.MaxVersion = c.MaxVersion
	config.CipherSuites = c.CipherSuites
	config.Fingerprint = strings.ToLower(c.Fingerprint)
	if config.Fingerprint != "" && tls.GetFingerprint(config.Fingerprint) == nil {
		return nil, errors.New(`unknown fingerprint: `, config.Fingerprint)
	}
	config.RejectUnknownSni = c.RejectUnknownSNI

	if c.PinnedPeerCertificateChainSha256 != nil {
		config.PinnedPeerCertificateChainSha256 = [][]byte{}
		for _, v := range *c.PinnedPeerCertificateChainSha256 {
			hashValue, err := base64.StdEncoding.DecodeString(v)
			if err != nil {
				return nil, err
			}
			config.PinnedPeerCertificateChainSha256 = append(config.PinnedPeerCertificateChainSha256, hashValue)
		}
	}

	if c.PinnedPeerCertificatePublicKeySha256 != nil {
		config.PinnedPeerCertificatePublicKeySha256 = [][]byte{}
		for _, v := range *c.PinnedPeerCertificatePublicKeySha256 {
			hashValue, err := base64.StdEncoding.DecodeString(v)
			if err != nil {
				return nil, err
			}
			config.PinnedPeerCertificatePublicKeySha256 = append(config.PinnedPeerCertificatePublicKeySha256, hashValue)
		}
	}

	config.MasterKeyLog = c.MasterKeyLog

	return config, nil
}

type REALITYConfig struct {
	Show         bool            `json:"show,omitempty"`
	MasterKeyLog string          `json:"masterKeyLog,omitempty"`
	Dest         json.RawMessage `json:"dest,omitempty"`
	Type         string          `json:"type,omitempty"`
	Xver         uint64          `json:"xver,omitempty"`
	ServerNames  []string        `json:"serverNames,omitempty"`
	PrivateKey   string          `json:"privateKey,omitempty"`
	MinClientVer string          `json:"minClientVer,omitempty"`
	MaxClientVer string          `json:"maxClientVer,omitempty"`
	MaxTimeDiff  uint64          `json:"maxTimeDiff,omitempty"`
	ShortIds     []string        `json:"shortIds,omitempty"`

	Fingerprint string `json:"fingerprint,omitempty"`
	ServerName  string `json:"serverName,omitempty"`
	PublicKey   string `json:"publicKey,omitempty"`
	ShortId     string `json:"shortId,omitempty"`
	SpiderX     string `json:"spiderX,omitempty"`
}

func (c *REALITYConfig) Build() (proto.Message, error) {
	config := new(reality.Config)
	config.Show = c.Show
	config.MasterKeyLog = c.MasterKeyLog
	var err error
	if c.Dest != nil {
		var i uint16
		var s string
		if err = json.Unmarshal(c.Dest, &i); err == nil {
			s = strconv.Itoa(int(i))
		} else {
			_ = json.Unmarshal(c.Dest, &s)
		}
		if c.Type == "" && s != "" {
			switch s[0] {
			case '@', '/':
				c.Type = "unix"
				if s[0] == '@' && len(s) > 1 && s[1] == '@' && (runtime.GOOS == "linux" || runtime.GOOS == "android") {
					fullAddr := make([]byte, len(syscall.RawSockaddrUnix{}.Path)) // may need padding to work with haproxy
					copy(fullAddr, s[1:])
					s = string(fullAddr)
				}
			default:
				if _, err = strconv.Atoi(s); err == nil {
					s = "127.0.0.1:" + s
				}
				if _, _, err = net.SplitHostPort(s); err == nil {
					c.Type = "tcp"
				}
			}
		}
		if c.Type == "" {
			return nil, errors.New(`please fill in a valid value for "dest"`)
		}
		if c.Xver > 2 {
			return nil, errors.New(`invalid PROXY protocol version, "xver" only accepts 0, 1, 2`)
		}
		if len(c.ServerNames) == 0 {
			return nil, errors.New(`empty "serverNames"`)
		}
		if c.PrivateKey == "" {
			return nil, errors.New(`empty "privateKey"`)
		}
		if config.PrivateKey, err = base64.RawURLEncoding.DecodeString(c.PrivateKey); err != nil || len(config.PrivateKey) != 32 {
			return nil, errors.New(`invalid "privateKey": `, c.PrivateKey)
		}
		if c.MinClientVer != "" {
			config.MinClientVer = make([]byte, 3)
			var u uint64
			for i, s := range strings.Split(c.MinClientVer, ".") {
				if i == 3 {
					return nil, errors.New(`invalid "minClientVer": `, c.MinClientVer)
				}
				if u, err = strconv.ParseUint(s, 10, 8); err != nil {
					return nil, errors.New(`"minClientVer[`, i, `]" should be lesser than 256`)
				} else {
					config.MinClientVer[i] = byte(u)
				}
			}
		}
		if c.MaxClientVer != "" {
			config.MaxClientVer = make([]byte, 3)
			var u uint64
			for i, s := range strings.Split(c.MaxClientVer, ".") {
				if i == 3 {
					return nil, errors.New(`invalid "maxClientVer": `, c.MaxClientVer)
				}
				if u, err = strconv.ParseUint(s, 10, 8); err != nil {
					return nil, errors.New(`"maxClientVer[`, i, `]" should be lesser than 256`)
				} else {
					config.MaxClientVer[i] = byte(u)
				}
			}
		}
		if len(c.ShortIds) == 0 {
			return nil, errors.New(`empty "shortIds"`)
		}
		config.ShortIds = make([][]byte, len(c.ShortIds))
		for i, s := range c.ShortIds {
			config.ShortIds[i] = make([]byte, 8)
			if _, err = hex.Decode(config.ShortIds[i], []byte(s)); err != nil {
				return nil, errors.New(`invalid "shortIds[`, i, `]": `, s)
			}
		}
		config.Dest = s
		config.Type = c.Type
		config.Xver = c.Xver
		config.ServerNames = c.ServerNames
		config.MaxTimeDiff = c.MaxTimeDiff
	} else {
		if c.Fingerprint == "" {
			return nil, errors.New(`empty "fingerprint"`)
		}
		if config.Fingerprint = strings.ToLower(c.Fingerprint); tls.GetFingerprint(config.Fingerprint) == nil {
			return nil, errors.New(`unknown "fingerprint": `, config.Fingerprint)
		}
		if config.Fingerprint == "hellogolang" {
			return nil, errors.New(`invalid "fingerprint": `, config.Fingerprint)
		}
		if len(c.ServerNames) != 0 {
			return nil, errors.New(`non-empty "serverNames", please use "serverName" instead`)
		}
		if c.PublicKey == "" {
			return nil, errors.New(`empty "publicKey"`)
		}
		if config.PublicKey, err = base64.RawURLEncoding.DecodeString(c.PublicKey); err != nil || len(config.PublicKey) != 32 {
			return nil, errors.New(`invalid "publicKey": `, c.PublicKey)
		}
		if len(c.ShortIds) != 0 {
			return nil, errors.New(`non-empty "shortIds", please use "shortId" instead`)
		}
		config.ShortId = make([]byte, 8)
		if _, err = hex.Decode(config.ShortId, []byte(c.ShortId)); err != nil {
			return nil, errors.New(`invalid "shortId": `, c.ShortId)
		}
		if c.SpiderX == "" {
			c.SpiderX = "/"
		}
		if c.SpiderX[0] != '/' {
			return nil, errors.New(`invalid "spiderX": `, c.SpiderX)
		}
		config.SpiderY = make([]int64, 10)
		u, _ := url.Parse(c.SpiderX)
		q := u.Query()
		parse := func(param string, index int) {
			if q.Get(param) != "" {
				s := strings.Split(q.Get(param), "-")
				if len(s) == 1 {
					config.SpiderY[index], _ = strconv.ParseInt(s[0], 10, 64)
					config.SpiderY[index+1], _ = strconv.ParseInt(s[0], 10, 64)
				} else {
					config.SpiderY[index], _ = strconv.ParseInt(s[0], 10, 64)
					config.SpiderY[index+1], _ = strconv.ParseInt(s[1], 10, 64)
				}
			}
			q.Del(param)
		}
		parse("p", 0) // padding
		parse("c", 2) // concurrency
		parse("t", 4) // times
		parse("i", 6) // interval
		parse("r", 8) // return
		u.RawQuery = q.Encode()
		config.SpiderX = u.String()
		config.ServerName = c.ServerName
	}
	return config, nil
}

type TransportProtocol string

// Build implements Buildable.
func (p TransportProtocol) Build() (string, error) {
	switch strings.ToLower(string(p)) {
	case "tcp":
		return "tcp", nil
	case "kcp", "mkcp":
		return "mkcp", nil
	case "ws", "websocket":
		return "websocket", nil
	case "h2", "http":
		return "http", nil
	case "ds", "domainsocket":
		return "domainsocket", nil
	case "quic":
		return "quic", nil
	case "grpc", "gun":
		return "grpc", nil
	case "httpupgrade":
		return "httpupgrade", nil
	case "splithttp":
		return "splithttp", nil
	default:
		return "", errors.New("Config: unknown transport protocol: ", p)
	}
}

type CustomSockoptConfig struct {
	Level string `json:"level"`
	Opt   string `json:"opt"`
	Value string `json:"value"`
	Type  string `json:"type"`
}

type SocketConfig struct {
<<<<<<< HEAD
	Mark                 int32       `json:"mark,omitempty"`
	TFO                  interface{} `json:"tcpFastOpen,omitempty"`
	TProxy               string      `json:"tproxy,omitempty"`
	AcceptProxyProtocol  bool        `json:"acceptProxyProtocol,omitempty"`
	DomainStrategy       string      `json:"domainStrategy,omitempty"`
	DialerProxy          string      `json:"dialerProxy,omitempty"`
	TCPKeepAliveInterval int32       `json:"tcpKeepAliveInterval,omitempty"`
	TCPKeepAliveIdle     int32       `json:"tcpKeepAliveIdle,omitempty"`
	TCPCongestion        string      `json:"tcpCongestion,omitempty"`
	TCPWindowClamp       int32       `json:"tcpWindowClamp,omitempty"`
	TCPMaxSeg            int32       `json:"tcpMaxSeg,omitempty"`
	TcpNoDelay           bool        `json:"tcpNoDelay,omitempty"`
	TCPUserTimeout       int32       `json:"tcpUserTimeout,omitempty"`
	V6only               bool        `json:"v6only,omitempty"`
	Interface            string      `json:"interface,omitempty"`
	TcpMptcp             bool        `json:"tcpMptcp,omitempty"`
=======
	Mark                 int32                  `json:"mark"`
	TFO                  interface{}            `json:"tcpFastOpen"`
	TProxy               string                 `json:"tproxy"`
	AcceptProxyProtocol  bool                   `json:"acceptProxyProtocol"`
	DomainStrategy       string                 `json:"domainStrategy"`
	DialerProxy          string                 `json:"dialerProxy"`
	TCPKeepAliveInterval int32                  `json:"tcpKeepAliveInterval"`
	TCPKeepAliveIdle     int32                  `json:"tcpKeepAliveIdle"`
	TCPCongestion        string                 `json:"tcpCongestion"`
	TCPWindowClamp       int32                  `json:"tcpWindowClamp"`
	TCPMaxSeg            int32                  `json:"tcpMaxSeg"`
	TcpNoDelay           bool                   `json:"tcpNoDelay"`
	TCPUserTimeout       int32                  `json:"tcpUserTimeout"`
	V6only               bool                   `json:"v6only"`
	Interface            string                 `json:"interface"`
	TcpMptcp             bool                   `json:"tcpMptcp"`
	CustomSockopt        []*CustomSockoptConfig `json:"customSockopt"`
>>>>>>> 2becdd64
}

// Build implements Buildable.
func (c *SocketConfig) Build() (*internet.SocketConfig, error) {
	tfo := int32(0) // don't invoke setsockopt() for TFO
	if c.TFO != nil {
		switch v := c.TFO.(type) {
		case bool:
			if v {
				tfo = 256
			} else {
				tfo = -1 // TFO need to be disabled
			}
		case float64:
			tfo = int32(math.Min(v, math.MaxInt32))
		default:
			return nil, errors.New("tcpFastOpen: only boolean and integer value is acceptable")
		}
	}
	var tproxy internet.SocketConfig_TProxyMode
	switch strings.ToLower(c.TProxy) {
	case "tproxy":
		tproxy = internet.SocketConfig_TProxy
	case "redirect":
		tproxy = internet.SocketConfig_Redirect
	default:
		tproxy = internet.SocketConfig_Off
	}

	dStrategy := internet.DomainStrategy_AS_IS
	switch strings.ToLower(c.DomainStrategy) {
	case "asis", "":
		dStrategy = internet.DomainStrategy_AS_IS
	case "useip":
		dStrategy = internet.DomainStrategy_USE_IP
	case "useipv4":
		dStrategy = internet.DomainStrategy_USE_IP4
	case "useipv6":
		dStrategy = internet.DomainStrategy_USE_IP6
	case "useipv4v6":
		dStrategy = internet.DomainStrategy_USE_IP46
	case "useipv6v4":
		dStrategy = internet.DomainStrategy_USE_IP64
	case "forceip":
		dStrategy = internet.DomainStrategy_FORCE_IP
	case "forceipv4":
		dStrategy = internet.DomainStrategy_FORCE_IP4
	case "forceipv6":
		dStrategy = internet.DomainStrategy_FORCE_IP6
	case "forceipv4v6":
		dStrategy = internet.DomainStrategy_FORCE_IP46
	case "forceipv6v4":
		dStrategy = internet.DomainStrategy_FORCE_IP64
	default:
		return nil, errors.New("unsupported domain strategy: ", c.DomainStrategy)
	}

	var customSockopts []*internet.CustomSockopt

	for _, copt := range c.CustomSockopt {
		customSockopt := &internet.CustomSockopt{
			Level: copt.Level,
			Opt:   copt.Opt,
			Value: copt.Value,
			Type:  copt.Type,
		}
		customSockopts = append(customSockopts, customSockopt)
	}

	return &internet.SocketConfig{
		Mark:                 c.Mark,
		Tfo:                  tfo,
		Tproxy:               tproxy,
		DomainStrategy:       dStrategy,
		AcceptProxyProtocol:  c.AcceptProxyProtocol,
		DialerProxy:          c.DialerProxy,
		TcpKeepAliveInterval: c.TCPKeepAliveInterval,
		TcpKeepAliveIdle:     c.TCPKeepAliveIdle,
		TcpCongestion:        c.TCPCongestion,
		TcpWindowClamp:       c.TCPWindowClamp,
		TcpMaxSeg:            c.TCPMaxSeg,
		TcpNoDelay:           c.TcpNoDelay,
		TcpUserTimeout:       c.TCPUserTimeout,
		V6Only:               c.V6only,
		Interface:            c.Interface,
		TcpMptcp:             c.TcpMptcp,
		CustomSockopt:        customSockopts,
	}, nil
}

type StreamConfig struct {
<<<<<<< HEAD
	Network         *TransportProtocol  `json:"network,omitempty"`
	Security        string              `json:"security,omitempty"`
	TLSSettings     *TLSConfig          `json:"tlsSettings,omitempty"`
	REALITYSettings *REALITYConfig      `json:"realitySettings,omitempty"`
	TCPSettings     *TCPConfig          `json:"tcpSettings,omitempty"`
	KCPSettings     *KCPConfig          `json:"kcpSettings,omitempty"`
	WSSettings      *WebSocketConfig    `json:"wsSettings,omitempty"`
	HTTPSettings    *HTTPConfig         `json:"httpSettings,omitempty"`
	DSSettings      *DomainSocketConfig `json:"dsSettings,omitempty"`
	QUICSettings    *QUICConfig         `json:"quicSettings,omitempty"`
	SocketSettings  *SocketConfig       `json:"sockopt,omitempty"`
	GRPCConfig      *GRPCConfig         `json:"grpcSettings,omitempty"`
	GUNConfig       *GRPCConfig         `json:"gunSettings,omitempty"`
=======
	Network             *TransportProtocol  `json:"network"`
	Security            string              `json:"security"`
	TLSSettings         *TLSConfig          `json:"tlsSettings"`
	REALITYSettings     *REALITYConfig      `json:"realitySettings"`
	TCPSettings         *TCPConfig          `json:"tcpSettings"`
	KCPSettings         *KCPConfig          `json:"kcpSettings"`
	WSSettings          *WebSocketConfig    `json:"wsSettings"`
	HTTPSettings        *HTTPConfig         `json:"httpSettings"`
	DSSettings          *DomainSocketConfig `json:"dsSettings"`
	QUICSettings        *QUICConfig         `json:"quicSettings"`
	SocketSettings      *SocketConfig       `json:"sockopt"`
	GRPCConfig          *GRPCConfig         `json:"grpcSettings"`
	GUNConfig           *GRPCConfig         `json:"gunSettings"`
	HTTPUPGRADESettings *HttpUpgradeConfig  `json:"httpupgradeSettings"`
	SplitHTTPSettings   *SplitHTTPConfig    `json:"splithttpSettings"`
>>>>>>> 2becdd64
}

// Build implements Buildable.
func (c *StreamConfig) Build() (*internet.StreamConfig, error) {
	config := &internet.StreamConfig{
		ProtocolName: "tcp",
	}
	if c.Network != nil {
		protocol, err := c.Network.Build()
		if err != nil {
			return nil, err
		}
		config.ProtocolName = protocol
	}
	switch strings.ToLower(c.Security) {
	case "", "none":
	case "tls":
		tlsSettings := c.TLSSettings
		if tlsSettings == nil {
			tlsSettings = &TLSConfig{}
		}
		ts, err := tlsSettings.Build()
		if err != nil {
			return nil, errors.New("Failed to build TLS config.").Base(err)
		}
		tm := serial.ToTypedMessage(ts)
		config.SecuritySettings = append(config.SecuritySettings, tm)
		config.SecurityType = tm.Type
	case "reality":
		if config.ProtocolName != "tcp" && config.ProtocolName != "http" && config.ProtocolName != "grpc" && config.ProtocolName != "domainsocket" {
			return nil, errors.New("REALITY only supports TCP, H2, gRPC and DomainSocket for now.")
		}
		if c.REALITYSettings == nil {
			return nil, errors.New(`REALITY: Empty "realitySettings".`)
		}
		ts, err := c.REALITYSettings.Build()
		if err != nil {
			return nil, errors.New("Failed to build REALITY config.").Base(err)
		}
		tm := serial.ToTypedMessage(ts)
		config.SecuritySettings = append(config.SecuritySettings, tm)
		config.SecurityType = tm.Type
	case "xtls":
		return nil, errors.New(`Please use VLESS flow "xtls-rprx-vision" with TLS or REALITY.`)
	default:
		return nil, errors.New(`Unknown security "` + c.Security + `".`)
	}
	if c.TCPSettings != nil {
		ts, err := c.TCPSettings.Build()
		if err != nil {
			return nil, errors.New("Failed to build TCP config.").Base(err)
		}
		config.TransportSettings = append(config.TransportSettings, &internet.TransportConfig{
			ProtocolName: "tcp",
			Settings:     serial.ToTypedMessage(ts),
		})
	}
	if c.KCPSettings != nil {
		ts, err := c.KCPSettings.Build()
		if err != nil {
			return nil, errors.New("Failed to build mKCP config.").Base(err)
		}
		config.TransportSettings = append(config.TransportSettings, &internet.TransportConfig{
			ProtocolName: "mkcp",
			Settings:     serial.ToTypedMessage(ts),
		})
	}
	if c.WSSettings != nil {
		ts, err := c.WSSettings.Build()
		if err != nil {
			return nil, errors.New("Failed to build WebSocket config.").Base(err)
		}
		config.TransportSettings = append(config.TransportSettings, &internet.TransportConfig{
			ProtocolName: "websocket",
			Settings:     serial.ToTypedMessage(ts),
		})
	}
	if c.HTTPSettings != nil {
		ts, err := c.HTTPSettings.Build()
		if err != nil {
			return nil, errors.New("Failed to build HTTP config.").Base(err)
		}
		config.TransportSettings = append(config.TransportSettings, &internet.TransportConfig{
			ProtocolName: "http",
			Settings:     serial.ToTypedMessage(ts),
		})
	}
	if c.DSSettings != nil {
		ds, err := c.DSSettings.Build()
		if err != nil {
			return nil, errors.New("Failed to build DomainSocket config.").Base(err)
		}
		config.TransportSettings = append(config.TransportSettings, &internet.TransportConfig{
			ProtocolName: "domainsocket",
			Settings:     serial.ToTypedMessage(ds),
		})
	}
	if c.QUICSettings != nil {
		qs, err := c.QUICSettings.Build()
		if err != nil {
			return nil, errors.New("Failed to build QUIC config").Base(err)
		}
		config.TransportSettings = append(config.TransportSettings, &internet.TransportConfig{
			ProtocolName: "quic",
			Settings:     serial.ToTypedMessage(qs),
		})
	}
	if c.GRPCConfig == nil {
		c.GRPCConfig = c.GUNConfig
	}
	if c.GRPCConfig != nil {
		gs, err := c.GRPCConfig.Build()
		if err != nil {
			return nil, errors.New("Failed to build gRPC config.").Base(err)
		}
		config.TransportSettings = append(config.TransportSettings, &internet.TransportConfig{
			ProtocolName: "grpc",
			Settings:     serial.ToTypedMessage(gs),
		})
	}
	if c.HTTPUPGRADESettings != nil {
		hs, err := c.HTTPUPGRADESettings.Build()
		if err != nil {
			return nil, errors.New("Failed to build HttpUpgrade config.").Base(err)
		}
		config.TransportSettings = append(config.TransportSettings, &internet.TransportConfig{
			ProtocolName: "httpupgrade",
			Settings:     serial.ToTypedMessage(hs),
		})
	}
	if c.SplitHTTPSettings != nil {
		hs, err := c.SplitHTTPSettings.Build()
		if err != nil {
			return nil, errors.New("Failed to build SplitHTTP config.").Base(err)
		}
		config.TransportSettings = append(config.TransportSettings, &internet.TransportConfig{
			ProtocolName: "splithttp",
			Settings:     serial.ToTypedMessage(hs),
		})
	}
	if c.SocketSettings != nil {
		ss, err := c.SocketSettings.Build()
		if err != nil {
			return nil, errors.New("Failed to build sockopt").Base(err)
		}
		config.SocketSettings = ss
	}
	return config, nil
}

type ProxyConfig struct {
	Tag string `json:"tag,omitempty"`

	// TransportLayerProxy: For compatibility.
	TransportLayerProxy bool `json:"transportLayer,omitempty"`
}

// Build implements Buildable.
func (v *ProxyConfig) Build() (*internet.ProxyConfig, error) {
	if v.Tag == "" {
		return nil, errors.New("Proxy tag is not set.")
	}
	return &internet.ProxyConfig{
		Tag:                 v.Tag,
		TransportLayerProxy: v.TransportLayerProxy,
	}, nil
}<|MERGE_RESOLUTION|>--- conflicted
+++ resolved
@@ -148,16 +148,10 @@
 }
 
 type WebSocketConfig struct {
-<<<<<<< HEAD
+	Host                string            `json:"host,omitempty"`
 	Path                string            `json:"path,omitempty"`
 	Headers             map[string]string `json:"headers,omitempty"`
 	AcceptProxyProtocol bool              `json:"acceptProxyProtocol,omitempty"`
-=======
-	Host                string            `json:"host"`
-	Path                string            `json:"path"`
-	Headers             map[string]string `json:"headers"`
-	AcceptProxyProtocol bool              `json:"acceptProxyProtocol"`
->>>>>>> 2becdd64
 }
 
 // Build implements Buildable.
@@ -421,7 +415,6 @@
 }
 
 type TLSConfig struct {
-<<<<<<< HEAD
 	Insecure                             bool             `json:"allowInsecure,omitempty"`
 	Certs                                []*TLSCertConfig `json:"certificates,omitempty"`
 	ServerName                           string           `json:"serverName,omitempty"`
@@ -431,28 +424,11 @@
 	MinVersion                           string           `json:"minVersion,omitempty"`
 	MaxVersion                           string           `json:"maxVersion,omitempty"`
 	CipherSuites                         string           `json:"cipherSuites,omitempty"`
-	PreferServerCipherSuites             bool             `json:"preferServerCipherSuites,omitempty"`
 	Fingerprint                          string           `json:"fingerprint,omitempty"`
 	RejectUnknownSNI                     bool             `json:"rejectUnknownSni,omitempty"`
 	PinnedPeerCertificateChainSha256     *[]string        `json:"pinnedPeerCertificateChainSha256,omitempty"`
 	PinnedPeerCertificatePublicKeySha256 *[]string        `json:"pinnedPeerCertificatePublicKeySha256,omitempty"`
 	MasterKeyLog                         string           `json:"masterKeyLog,omitempty"`
-=======
-	Insecure                             bool             `json:"allowInsecure"`
-	Certs                                []*TLSCertConfig `json:"certificates"`
-	ServerName                           string           `json:"serverName"`
-	ALPN                                 *StringList      `json:"alpn"`
-	EnableSessionResumption              bool             `json:"enableSessionResumption"`
-	DisableSystemRoot                    bool             `json:"disableSystemRoot"`
-	MinVersion                           string           `json:"minVersion"`
-	MaxVersion                           string           `json:"maxVersion"`
-	CipherSuites                         string           `json:"cipherSuites"`
-	Fingerprint                          string           `json:"fingerprint"`
-	RejectUnknownSNI                     bool             `json:"rejectUnknownSni"`
-	PinnedPeerCertificateChainSha256     *[]string        `json:"pinnedPeerCertificateChainSha256"`
-	PinnedPeerCertificatePublicKeySha256 *[]string        `json:"pinnedPeerCertificatePublicKeySha256"`
-	MasterKeyLog                         string           `json:"masterKeyLog"`
->>>>>>> 2becdd64
 }
 
 // Build implements Buildable.
@@ -717,42 +693,23 @@
 }
 
 type SocketConfig struct {
-<<<<<<< HEAD
-	Mark                 int32       `json:"mark,omitempty"`
-	TFO                  interface{} `json:"tcpFastOpen,omitempty"`
-	TProxy               string      `json:"tproxy,omitempty"`
-	AcceptProxyProtocol  bool        `json:"acceptProxyProtocol,omitempty"`
-	DomainStrategy       string      `json:"domainStrategy,omitempty"`
-	DialerProxy          string      `json:"dialerProxy,omitempty"`
-	TCPKeepAliveInterval int32       `json:"tcpKeepAliveInterval,omitempty"`
-	TCPKeepAliveIdle     int32       `json:"tcpKeepAliveIdle,omitempty"`
-	TCPCongestion        string      `json:"tcpCongestion,omitempty"`
-	TCPWindowClamp       int32       `json:"tcpWindowClamp,omitempty"`
-	TCPMaxSeg            int32       `json:"tcpMaxSeg,omitempty"`
-	TcpNoDelay           bool        `json:"tcpNoDelay,omitempty"`
-	TCPUserTimeout       int32       `json:"tcpUserTimeout,omitempty"`
-	V6only               bool        `json:"v6only,omitempty"`
-	Interface            string      `json:"interface,omitempty"`
-	TcpMptcp             bool        `json:"tcpMptcp,omitempty"`
-=======
-	Mark                 int32                  `json:"mark"`
-	TFO                  interface{}            `json:"tcpFastOpen"`
-	TProxy               string                 `json:"tproxy"`
-	AcceptProxyProtocol  bool                   `json:"acceptProxyProtocol"`
-	DomainStrategy       string                 `json:"domainStrategy"`
-	DialerProxy          string                 `json:"dialerProxy"`
-	TCPKeepAliveInterval int32                  `json:"tcpKeepAliveInterval"`
-	TCPKeepAliveIdle     int32                  `json:"tcpKeepAliveIdle"`
-	TCPCongestion        string                 `json:"tcpCongestion"`
-	TCPWindowClamp       int32                  `json:"tcpWindowClamp"`
-	TCPMaxSeg            int32                  `json:"tcpMaxSeg"`
-	TcpNoDelay           bool                   `json:"tcpNoDelay"`
-	TCPUserTimeout       int32                  `json:"tcpUserTimeout"`
-	V6only               bool                   `json:"v6only"`
-	Interface            string                 `json:"interface"`
-	TcpMptcp             bool                   `json:"tcpMptcp"`
-	CustomSockopt        []*CustomSockoptConfig `json:"customSockopt"`
->>>>>>> 2becdd64
+	Mark                 int32                  `json:"mark,omitempty"`
+	TFO                  interface{}            `json:"tcpFastOpen,omitempty"`
+	TProxy               string                 `json:"tproxy,omitempty"`
+	AcceptProxyProtocol  bool                   `json:"acceptProxyProtocol,omitempty"`
+	DomainStrategy       string                 `json:"domainStrategy,omitempty"`
+	DialerProxy          string                 `json:"dialerProxy,omitempty"`
+	TCPKeepAliveInterval int32                  `json:"tcpKeepAliveInterval,omitempty"`
+	TCPKeepAliveIdle     int32                  `json:"tcpKeepAliveIdle,omitempty"`
+	TCPCongestion        string                 `json:"tcpCongestion,omitempty"`
+	TCPWindowClamp       int32                  `json:"tcpWindowClamp,omitempty"`
+	TCPMaxSeg            int32                  `json:"tcpMaxSeg,omitempty"`
+	TcpNoDelay           bool                   `json:"tcpNoDelay,omitempty"`
+	TCPUserTimeout       int32                  `json:"tcpUserTimeout,omitempty"`
+	V6only               bool                   `json:"v6only,omitempty"`
+	Interface            string                 `json:"interface,omitempty"`
+	TcpMptcp             bool                   `json:"tcpMptcp,omitempty"`
+	CustomSockopt        []*CustomSockoptConfig `json:"customSockopt,omitempty"`
 }
 
 // Build implements Buildable.
@@ -844,37 +801,21 @@
 }
 
 type StreamConfig struct {
-<<<<<<< HEAD
-	Network         *TransportProtocol  `json:"network,omitempty"`
-	Security        string              `json:"security,omitempty"`
-	TLSSettings     *TLSConfig          `json:"tlsSettings,omitempty"`
-	REALITYSettings *REALITYConfig      `json:"realitySettings,omitempty"`
-	TCPSettings     *TCPConfig          `json:"tcpSettings,omitempty"`
-	KCPSettings     *KCPConfig          `json:"kcpSettings,omitempty"`
-	WSSettings      *WebSocketConfig    `json:"wsSettings,omitempty"`
-	HTTPSettings    *HTTPConfig         `json:"httpSettings,omitempty"`
-	DSSettings      *DomainSocketConfig `json:"dsSettings,omitempty"`
-	QUICSettings    *QUICConfig         `json:"quicSettings,omitempty"`
-	SocketSettings  *SocketConfig       `json:"sockopt,omitempty"`
-	GRPCConfig      *GRPCConfig         `json:"grpcSettings,omitempty"`
-	GUNConfig       *GRPCConfig         `json:"gunSettings,omitempty"`
-=======
-	Network             *TransportProtocol  `json:"network"`
-	Security            string              `json:"security"`
-	TLSSettings         *TLSConfig          `json:"tlsSettings"`
-	REALITYSettings     *REALITYConfig      `json:"realitySettings"`
-	TCPSettings         *TCPConfig          `json:"tcpSettings"`
-	KCPSettings         *KCPConfig          `json:"kcpSettings"`
-	WSSettings          *WebSocketConfig    `json:"wsSettings"`
-	HTTPSettings        *HTTPConfig         `json:"httpSettings"`
-	DSSettings          *DomainSocketConfig `json:"dsSettings"`
-	QUICSettings        *QUICConfig         `json:"quicSettings"`
-	SocketSettings      *SocketConfig       `json:"sockopt"`
-	GRPCConfig          *GRPCConfig         `json:"grpcSettings"`
-	GUNConfig           *GRPCConfig         `json:"gunSettings"`
-	HTTPUPGRADESettings *HttpUpgradeConfig  `json:"httpupgradeSettings"`
-	SplitHTTPSettings   *SplitHTTPConfig    `json:"splithttpSettings"`
->>>>>>> 2becdd64
+	Network             *TransportProtocol  `json:"network,omitempty"`
+	Security            string              `json:"security,omitempty"`
+	TLSSettings         *TLSConfig          `json:"tlsSettings,omitempty"`
+	REALITYSettings     *REALITYConfig      `json:"realitySettings,omitempty"`
+	TCPSettings         *TCPConfig          `json:"tcpSettings,omitempty"`
+	KCPSettings         *KCPConfig          `json:"kcpSettings,omitempty"`
+	WSSettings          *WebSocketConfig    `json:"wsSettings,omitempty"`
+	HTTPSettings        *HTTPConfig         `json:"httpSettings,omitempty"`
+	DSSettings          *DomainSocketConfig `json:"dsSettings,omitempty"`
+	QUICSettings        *QUICConfig         `json:"quicSettings,omitempty"`
+	SocketSettings      *SocketConfig       `json:"sockopt,omitempty"`
+	GRPCConfig          *GRPCConfig         `json:"grpcSettings,omitempty"`
+	GUNConfig           *GRPCConfig         `json:"gunSettings,omitempty"`
+	HTTPUPGRADESettings *HttpUpgradeConfig  `json:"httpupgradeSettings,omitempty"`
+	SplitHTTPSettings   *SplitHTTPConfig    `json:"splithttpSettings,omitempty"`
 }
 
 // Build implements Buildable.
