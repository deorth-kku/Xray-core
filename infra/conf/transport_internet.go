package conf

import (
	"encoding/base64"
	"encoding/hex"
	"encoding/json"
	"math"
	"net/url"
	"runtime"
	"strconv"
	"strings"
	"syscall"

	"github.com/xtls/xray-core/common/errors"
	"github.com/xtls/xray-core/common/net"
	"github.com/xtls/xray-core/common/platform/filesystem"
	"github.com/xtls/xray-core/common/protocol"
	"github.com/xtls/xray-core/common/serial"
	"github.com/xtls/xray-core/transport/internet"
	"github.com/xtls/xray-core/transport/internet/domainsocket"
	httpheader "github.com/xtls/xray-core/transport/internet/headers/http"
	"github.com/xtls/xray-core/transport/internet/http"
	"github.com/xtls/xray-core/transport/internet/httpupgrade"
	"github.com/xtls/xray-core/transport/internet/kcp"
	"github.com/xtls/xray-core/transport/internet/quic"
	"github.com/xtls/xray-core/transport/internet/reality"
	"github.com/xtls/xray-core/transport/internet/splithttp"
	"github.com/xtls/xray-core/transport/internet/tcp"
	"github.com/xtls/xray-core/transport/internet/tls"
	"github.com/xtls/xray-core/transport/internet/websocket"
	"google.golang.org/protobuf/proto"
)

var (
	kcpHeaderLoader = NewJSONConfigLoader(ConfigCreatorCache{
		"none":         func() interface{} { return new(NoOpAuthenticator) },
		"srtp":         func() interface{} { return new(SRTPAuthenticator) },
		"utp":          func() interface{} { return new(UTPAuthenticator) },
		"wechat-video": func() interface{} { return new(WechatVideoAuthenticator) },
		"dtls":         func() interface{} { return new(DTLSAuthenticator) },
		"wireguard":    func() interface{} { return new(WireguardAuthenticator) },
		"dns":          func() interface{} { return new(DNSAuthenticator) },
	}, "type", "")

	tcpHeaderLoader = NewJSONConfigLoader(ConfigCreatorCache{
		"none": func() interface{} { return new(NoOpConnectionAuthenticator) },
		"http": func() interface{} { return new(Authenticator) },
	}, "type", "")
)

type KCPConfig struct {
	Mtu             *uint32         `json:"mtu,omitempty"`
	Tti             *uint32         `json:"tti,omitempty"`
	UpCap           *uint32         `json:"uplinkCapacity,omitempty"`
	DownCap         *uint32         `json:"downlinkCapacity,omitempty"`
	Congestion      *bool           `json:"congestion,omitempty"`
	ReadBufferSize  *uint32         `json:"readBufferSize,omitempty"`
	WriteBufferSize *uint32         `json:"writeBufferSize,omitempty"`
	HeaderConfig    json.RawMessage `json:"header,omitempty"`
	Seed            *string         `json:"seed,omitempty"`
}

// Build implements Buildable.
func (c *KCPConfig) Build() (proto.Message, error) {
	config := new(kcp.Config)

	if c.Mtu != nil {
		mtu := *c.Mtu
		if mtu < 576 || mtu > 1460 {
			return nil, errors.New("invalid mKCP MTU size: ", mtu).AtError()
		}
		config.Mtu = &kcp.MTU{Value: mtu}
	}
	if c.Tti != nil {
		tti := *c.Tti
		if tti < 10 || tti > 100 {
			return nil, errors.New("invalid mKCP TTI: ", tti).AtError()
		}
		config.Tti = &kcp.TTI{Value: tti}
	}
	if c.UpCap != nil {
		config.UplinkCapacity = &kcp.UplinkCapacity{Value: *c.UpCap}
	}
	if c.DownCap != nil {
		config.DownlinkCapacity = &kcp.DownlinkCapacity{Value: *c.DownCap}
	}
	if c.Congestion != nil {
		config.Congestion = *c.Congestion
	}
	if c.ReadBufferSize != nil {
		size := *c.ReadBufferSize
		if size > 0 {
			config.ReadBuffer = &kcp.ReadBuffer{Size: size * 1024 * 1024}
		} else {
			config.ReadBuffer = &kcp.ReadBuffer{Size: 512 * 1024}
		}
	}
	if c.WriteBufferSize != nil {
		size := *c.WriteBufferSize
		if size > 0 {
			config.WriteBuffer = &kcp.WriteBuffer{Size: size * 1024 * 1024}
		} else {
			config.WriteBuffer = &kcp.WriteBuffer{Size: 512 * 1024}
		}
	}
	if len(c.HeaderConfig) > 0 {
		headerConfig, _, err := kcpHeaderLoader.Load(c.HeaderConfig)
		if err != nil {
			return nil, errors.New("invalid mKCP header config.").Base(err).AtError()
		}
		ts, err := headerConfig.(Buildable).Build()
		if err != nil {
			return nil, errors.New("invalid mKCP header config").Base(err).AtError()
		}
		config.HeaderConfig = serial.ToTypedMessage(ts)
	}

	if c.Seed != nil {
		config.Seed = &kcp.EncryptionSeed{Seed: *c.Seed}
	}

	return config, nil
}

type TCPConfig struct {
	HeaderConfig        json.RawMessage `json:"header,omitempty"`
	AcceptProxyProtocol bool            `json:"acceptProxyProtocol,omitempty"`
}

// Build implements Buildable.
func (c *TCPConfig) Build() (proto.Message, error) {
	config := new(tcp.Config)
	if len(c.HeaderConfig) > 0 {
		headerConfig, _, err := tcpHeaderLoader.Load(c.HeaderConfig)
		if err != nil {
			return nil, errors.New("invalid TCP header config").Base(err).AtError()
		}
		ts, err := headerConfig.(Buildable).Build()
		if err != nil {
			return nil, errors.New("invalid TCP header config").Base(err).AtError()
		}
		config.HeaderSettings = serial.ToTypedMessage(ts)
	}
	if c.AcceptProxyProtocol {
		config.AcceptProxyProtocol = c.AcceptProxyProtocol
	}
	return config, nil
}

type WebSocketConfig struct {
	Host                string            `json:"host,omitempty"`
	Path                string            `json:"path,omitempty"`
	Headers             map[string]string `json:"headers,omitempty"`
	AcceptProxyProtocol bool              `json:"acceptProxyProtocol,omitempty"`
}

// Build implements Buildable.
func (c *WebSocketConfig) Build() (proto.Message, error) {
	path := c.Path
	var ed uint32
	if u, err := url.Parse(path); err == nil {
		if q := u.Query(); q.Get("ed") != "" {
			Ed, _ := strconv.Atoi(q.Get("ed"))
			ed = uint32(Ed)
			q.Del("ed")
			u.RawQuery = q.Encode()
			path = u.String()
		}
	}
	// If http host is not set in the Host field, but in headers field, we add it to Host Field here.
	// If we don't do that, http host will be overwritten as address.
	// Host priority: Host field > headers field > address.
	if c.Host == "" && c.Headers["host"] != "" {
		c.Host = c.Headers["host"]
	} else if c.Host == "" && c.Headers["Host"] != "" {
		c.Host = c.Headers["Host"]
	}
	config := &websocket.Config{
		Path:                path,
		Host:                c.Host,
		Header:              c.Headers,
		AcceptProxyProtocol: c.AcceptProxyProtocol,
		Ed:                  ed,
	}
	return config, nil
}

type HttpUpgradeConfig struct {
	Host                string            `json:"host"`
	Path                string            `json:"path"`
	Headers             map[string]string `json:"headers"`
	AcceptProxyProtocol bool              `json:"acceptProxyProtocol"`
}

// Build implements Buildable.
func (c *HttpUpgradeConfig) Build() (proto.Message, error) {
	path := c.Path
	var ed uint32
	if u, err := url.Parse(path); err == nil {
		if q := u.Query(); q.Get("ed") != "" {
			Ed, _ := strconv.Atoi(q.Get("ed"))
			ed = uint32(Ed)
			q.Del("ed")
			u.RawQuery = q.Encode()
			path = u.String()
		}
	}
	// If http host is not set in the Host field, but in headers field, we add it to Host Field here.
	// If we don't do that, http host will be overwritten as address.
	// Host priority: Host field > headers field > address.
	if c.Host == "" && c.Headers["host"] != "" {
		c.Host = c.Headers["host"]
		delete(c.Headers, "host")
	} else if c.Host == "" && c.Headers["Host"] != "" {
		c.Host = c.Headers["Host"]
		delete(c.Headers, "Host")
	}
	config := &httpupgrade.Config{
		Path:                path,
		Host:                c.Host,
		Header:              c.Headers,
		AcceptProxyProtocol: c.AcceptProxyProtocol,
		Ed:                  ed,
	}
	return config, nil
}

type SplitHTTPConfig struct {
	Host                 string            `json:"host"`
	Path                 string            `json:"path"`
	Headers              map[string]string `json:"headers"`
	ScMaxConcurrentPosts *Int32Range       `json:"scMaxConcurrentPosts"`
	ScMaxEachPostBytes   *Int32Range       `json:"scMaxEachPostBytes"`
	ScMinPostsIntervalMs *Int32Range       `json:"scMinPostsIntervalMs"`
	NoSSEHeader          bool              `json:"noSSEHeader"`
	XPaddingBytes        *Int32Range       `json:"xPaddingBytes"`
}

func splithttpNewRandRangeConfig(input *Int32Range) *splithttp.RandRangeConfig {
	if input == nil {
		return nil
	}

	return &splithttp.RandRangeConfig{
		From: input.From,
		To:   input.To,
	}
}

// Build implements Buildable.
func (c *SplitHTTPConfig) Build() (proto.Message, error) {
	// If http host is not set in the Host field, but in headers field, we add it to Host Field here.
	// If we don't do that, http host will be overwritten as address.
	// Host priority: Host field > headers field > address.
	if c.Host == "" && c.Headers["host"] != "" {
		c.Host = c.Headers["host"]
	} else if c.Host == "" && c.Headers["Host"] != "" {
		c.Host = c.Headers["Host"]
	}
	config := &splithttp.Config{
		Path:                 c.Path,
		Host:                 c.Host,
		Header:               c.Headers,
		ScMaxConcurrentPosts: splithttpNewRandRangeConfig(c.ScMaxConcurrentPosts),
		ScMaxEachPostBytes:   splithttpNewRandRangeConfig(c.ScMaxEachPostBytes),
		ScMinPostsIntervalMs: splithttpNewRandRangeConfig(c.ScMinPostsIntervalMs),
		NoSSEHeader:          c.NoSSEHeader,
		XPaddingBytes:        splithttpNewRandRangeConfig(c.XPaddingBytes),
	}
	return config, nil
}

type HTTPConfig struct {
	Host               *StringList            `json:"host,omitempty"`
	Path               string                 `json:"path,omitempty"`
	ReadIdleTimeout    int32                  `json:"read_idle_timeout,omitempty"`
	HealthCheckTimeout int32                  `json:"health_check_timeout,omitempty"`
	Method             string                 `json:"method,omitempty"`
	Headers            map[string]*StringList `json:"headers,omitempty"`
}

// Build implements Buildable.
func (c *HTTPConfig) Build() (proto.Message, error) {
	if c.ReadIdleTimeout <= 0 {
		c.ReadIdleTimeout = 0
	}
	if c.HealthCheckTimeout <= 0 {
		c.HealthCheckTimeout = 0
	}
	config := &http.Config{
		Path:               c.Path,
		IdleTimeout:        c.ReadIdleTimeout,
		HealthCheckTimeout: c.HealthCheckTimeout,
	}
	if c.Host != nil {
		config.Host = []string(*c.Host)
	}
	if c.Method != "" {
		config.Method = c.Method
	}
	if len(c.Headers) > 0 {
		config.Header = make([]*httpheader.Header, 0, len(c.Headers))
		headerNames := sortMapKeys(c.Headers)
		for _, key := range headerNames {
			value := c.Headers[key]
			if value == nil {
				return nil, errors.New("empty HTTP header value: " + key).AtError()
			}
			config.Header = append(config.Header, &httpheader.Header{
				Name:  key,
				Value: append([]string(nil), (*value)...),
			})
		}
	}
	return config, nil
}

type QUICConfig struct {
	Header   json.RawMessage `json:"header,omitempty"`
	Security string          `json:"security,omitempty"`
	Key      string          `json:"key,omitempty"`
}

// Build implements Buildable.
func (c *QUICConfig) Build() (proto.Message, error) {
	config := &quic.Config{
		Key: c.Key,
	}

	if len(c.Header) > 0 {
		headerConfig, _, err := kcpHeaderLoader.Load(c.Header)
		if err != nil {
			return nil, errors.New("invalid QUIC header config.").Base(err).AtError()
		}
		ts, err := headerConfig.(Buildable).Build()
		if err != nil {
			return nil, errors.New("invalid QUIC header config").Base(err).AtError()
		}
		config.Header = serial.ToTypedMessage(ts)
	}

	var st protocol.SecurityType
	switch strings.ToLower(c.Security) {
	case "aes-128-gcm":
		st = protocol.SecurityType_AES128_GCM
	case "chacha20-poly1305":
		st = protocol.SecurityType_CHACHA20_POLY1305
	default:
		st = protocol.SecurityType_NONE
	}

	config.Security = &protocol.SecurityConfig{
		Type: st,
	}

	return config, nil
}

type DomainSocketConfig struct {
	Path     string `json:"path,omitempty"`
	Abstract bool   `json:"abstract,omitempty"`
	Padding  bool   `json:"padding,omitempty"`
}

// Build implements Buildable.
func (c *DomainSocketConfig) Build() (proto.Message, error) {
	return &domainsocket.Config{
		Path:     c.Path,
		Abstract: c.Abstract,
		Padding:  c.Padding,
	}, nil
}

func readFileOrString(f string, s []string) ([]byte, error) {
	if len(f) > 0 {
		return filesystem.ReadFile(f)
	}
	if len(s) > 0 {
		return []byte(strings.Join(s, "\n")), nil
	}
	return nil, errors.New("both file and bytes are empty.")
}

type TLSCertConfig struct {
<<<<<<< HEAD
	CertFile       string   `json:"certificateFile,omitempty"`
	CertStr        []string `json:"certificate,omitempty"`
	KeyFile        string   `json:"keyFile,omitempty"`
	KeyStr         []string `json:"key,omitempty"`
	Usage          string   `json:"usage,omitempty"`
	OcspStapling   uint64   `json:"ocspStapling,omitempty"`
	OneTimeLoading bool     `json:"oneTimeLoading,omitempty"`
	BuildChain     bool     `json:"buildChain,omitempty"`
=======
	CertFile       string   `json:"certificateFile"`
	CertStr        []string `json:"certificate"`
	KeyFile        string   `json:"keyFile"`
	KeyStr         []string `json:"key"`
	Usage          string   `json:"usage"`
	OcspStapling   uint64   `json:"ocspStapling"`
	OneTimeLoading bool     `json:"oneTimeLoading"`
	BuildChain     bool     `json:"buildChain"`
>>>>>>> 002d08bf
}

// Build implements Buildable.
func (c *TLSCertConfig) Build() (*tls.Certificate, error) {
	certificate := new(tls.Certificate)

	cert, err := readFileOrString(c.CertFile, c.CertStr)
	if err != nil {
		return nil, errors.New("failed to parse certificate").Base(err)
	}
	certificate.Certificate = cert
	certificate.CertificatePath = c.CertFile

	if len(c.KeyFile) > 0 || len(c.KeyStr) > 0 {
		key, err := readFileOrString(c.KeyFile, c.KeyStr)
		if err != nil {
			return nil, errors.New("failed to parse key").Base(err)
		}
		certificate.Key = key
		certificate.KeyPath = c.KeyFile
	}

	switch strings.ToLower(c.Usage) {
	case "encipherment":
		certificate.Usage = tls.Certificate_ENCIPHERMENT
	case "verify":
		certificate.Usage = tls.Certificate_AUTHORITY_VERIFY
	case "issue":
		certificate.Usage = tls.Certificate_AUTHORITY_ISSUE
	default:
		certificate.Usage = tls.Certificate_ENCIPHERMENT
	}
	if certificate.KeyPath == "" && certificate.CertificatePath == "" {
		certificate.OneTimeLoading = true
	} else {
		certificate.OneTimeLoading = c.OneTimeLoading
	}
	certificate.OcspStapling = c.OcspStapling
	certificate.BuildChain = c.BuildChain

	return certificate, nil
}

type TLSConfig struct {
	Insecure                             bool             `json:"allowInsecure,omitempty"`
	Certs                                []*TLSCertConfig `json:"certificates,omitempty"`
	ServerName                           string           `json:"serverName,omitempty"`
	ALPN                                 *StringList      `json:"alpn,omitempty"`
	EnableSessionResumption              bool             `json:"enableSessionResumption,omitempty"`
	DisableSystemRoot                    bool             `json:"disableSystemRoot,omitempty"`
	MinVersion                           string           `json:"minVersion,omitempty"`
	MaxVersion                           string           `json:"maxVersion,omitempty"`
	CipherSuites                         string           `json:"cipherSuites,omitempty"`
	Fingerprint                          string           `json:"fingerprint,omitempty"`
	RejectUnknownSNI                     bool             `json:"rejectUnknownSni,omitempty"`
	PinnedPeerCertificateChainSha256     *[]string        `json:"pinnedPeerCertificateChainSha256,omitempty"`
	PinnedPeerCertificatePublicKeySha256 *[]string        `json:"pinnedPeerCertificatePublicKeySha256,omitempty"`
	MasterKeyLog                         string           `json:"masterKeyLog,omitempty"`
}

// Build implements Buildable.
func (c *TLSConfig) Build() (proto.Message, error) {
	config := new(tls.Config)
	config.Certificate = make([]*tls.Certificate, len(c.Certs))
	for idx, certConf := range c.Certs {
		cert, err := certConf.Build()
		if err != nil {
			return nil, err
		}
		config.Certificate[idx] = cert
	}
	serverName := c.ServerName
	config.AllowInsecure = c.Insecure
	if len(c.ServerName) > 0 {
		config.ServerName = serverName
	}
	if c.ALPN != nil && len(*c.ALPN) > 0 {
		config.NextProtocol = []string(*c.ALPN)
	}
	config.EnableSessionResumption = c.EnableSessionResumption
	config.DisableSystemRoot = c.DisableSystemRoot
	config.MinVersion = c.MinVersion
	config.MaxVersion = c.MaxVersion
	config.CipherSuites = c.CipherSuites
	config.Fingerprint = strings.ToLower(c.Fingerprint)
	if config.Fingerprint != "" && tls.GetFingerprint(config.Fingerprint) == nil {
		return nil, errors.New(`unknown fingerprint: `, config.Fingerprint)
	}
	config.RejectUnknownSni = c.RejectUnknownSNI

	if c.PinnedPeerCertificateChainSha256 != nil {
		config.PinnedPeerCertificateChainSha256 = [][]byte{}
		for _, v := range *c.PinnedPeerCertificateChainSha256 {
			hashValue, err := base64.StdEncoding.DecodeString(v)
			if err != nil {
				return nil, err
			}
			config.PinnedPeerCertificateChainSha256 = append(config.PinnedPeerCertificateChainSha256, hashValue)
		}
	}

	if c.PinnedPeerCertificatePublicKeySha256 != nil {
		config.PinnedPeerCertificatePublicKeySha256 = [][]byte{}
		for _, v := range *c.PinnedPeerCertificatePublicKeySha256 {
			hashValue, err := base64.StdEncoding.DecodeString(v)
			if err != nil {
				return nil, err
			}
			config.PinnedPeerCertificatePublicKeySha256 = append(config.PinnedPeerCertificatePublicKeySha256, hashValue)
		}
	}

	config.MasterKeyLog = c.MasterKeyLog

	return config, nil
}

type REALITYConfig struct {
	Show         bool            `json:"show,omitempty"`
	MasterKeyLog string          `json:"masterKeyLog,omitempty"`
	Dest         json.RawMessage `json:"dest,omitempty"`
	Type         string          `json:"type,omitempty"`
	Xver         uint64          `json:"xver,omitempty"`
	ServerNames  []string        `json:"serverNames,omitempty"`
	PrivateKey   string          `json:"privateKey,omitempty"`
	MinClientVer string          `json:"minClientVer,omitempty"`
	MaxClientVer string          `json:"maxClientVer,omitempty"`
	MaxTimeDiff  uint64          `json:"maxTimeDiff,omitempty"`
	ShortIds     []string        `json:"shortIds,omitempty"`

	Fingerprint string `json:"fingerprint,omitempty"`
	ServerName  string `json:"serverName,omitempty"`
	PublicKey   string `json:"publicKey,omitempty"`
	ShortId     string `json:"shortId,omitempty"`
	SpiderX     string `json:"spiderX,omitempty"`
}

func (c *REALITYConfig) Build() (proto.Message, error) {
	config := new(reality.Config)
	config.Show = c.Show
	config.MasterKeyLog = c.MasterKeyLog
	var err error
	if c.Dest != nil {
		var i uint16
		var s string
		if err = json.Unmarshal(c.Dest, &i); err == nil {
			s = strconv.Itoa(int(i))
		} else {
			_ = json.Unmarshal(c.Dest, &s)
		}
		if c.Type == "" && s != "" {
			switch s[0] {
			case '@', '/':
				c.Type = "unix"
				if s[0] == '@' && len(s) > 1 && s[1] == '@' && (runtime.GOOS == "linux" || runtime.GOOS == "android") {
					fullAddr := make([]byte, len(syscall.RawSockaddrUnix{}.Path)) // may need padding to work with haproxy
					copy(fullAddr, s[1:])
					s = string(fullAddr)
				}
			default:
				if _, err = strconv.Atoi(s); err == nil {
					s = "127.0.0.1:" + s
				}
				if _, _, err = net.SplitHostPort(s); err == nil {
					c.Type = "tcp"
				}
			}
		}
		if c.Type == "" {
			return nil, errors.New(`please fill in a valid value for "dest"`)
		}
		if c.Xver > 2 {
			return nil, errors.New(`invalid PROXY protocol version, "xver" only accepts 0, 1, 2`)
		}
		if len(c.ServerNames) == 0 {
			return nil, errors.New(`empty "serverNames"`)
		}
		if c.PrivateKey == "" {
			return nil, errors.New(`empty "privateKey"`)
		}
		if config.PrivateKey, err = base64.RawURLEncoding.DecodeString(c.PrivateKey); err != nil || len(config.PrivateKey) != 32 {
			return nil, errors.New(`invalid "privateKey": `, c.PrivateKey)
		}
		if c.MinClientVer != "" {
			config.MinClientVer = make([]byte, 3)
			var u uint64
			for i, s := range strings.Split(c.MinClientVer, ".") {
				if i == 3 {
					return nil, errors.New(`invalid "minClientVer": `, c.MinClientVer)
				}
				if u, err = strconv.ParseUint(s, 10, 8); err != nil {
					return nil, errors.New(`"minClientVer[`, i, `]" should be lesser than 256`)
				} else {
					config.MinClientVer[i] = byte(u)
				}
			}
		}
		if c.MaxClientVer != "" {
			config.MaxClientVer = make([]byte, 3)
			var u uint64
			for i, s := range strings.Split(c.MaxClientVer, ".") {
				if i == 3 {
					return nil, errors.New(`invalid "maxClientVer": `, c.MaxClientVer)
				}
				if u, err = strconv.ParseUint(s, 10, 8); err != nil {
					return nil, errors.New(`"maxClientVer[`, i, `]" should be lesser than 256`)
				} else {
					config.MaxClientVer[i] = byte(u)
				}
			}
		}
		if len(c.ShortIds) == 0 {
			return nil, errors.New(`empty "shortIds"`)
		}
		config.ShortIds = make([][]byte, len(c.ShortIds))
		for i, s := range c.ShortIds {
			config.ShortIds[i] = make([]byte, 8)
			if _, err = hex.Decode(config.ShortIds[i], []byte(s)); err != nil {
				return nil, errors.New(`invalid "shortIds[`, i, `]": `, s)
			}
		}
		config.Dest = s
		config.Type = c.Type
		config.Xver = c.Xver
		config.ServerNames = c.ServerNames
		config.MaxTimeDiff = c.MaxTimeDiff
	} else {
		if c.Fingerprint == "" {
			return nil, errors.New(`empty "fingerprint"`)
		}
		if config.Fingerprint = strings.ToLower(c.Fingerprint); tls.GetFingerprint(config.Fingerprint) == nil {
			return nil, errors.New(`unknown "fingerprint": `, config.Fingerprint)
		}
		if config.Fingerprint == "hellogolang" {
			return nil, errors.New(`invalid "fingerprint": `, config.Fingerprint)
		}
		if len(c.ServerNames) != 0 {
			return nil, errors.New(`non-empty "serverNames", please use "serverName" instead`)
		}
		if c.PublicKey == "" {
			return nil, errors.New(`empty "publicKey"`)
		}
		if config.PublicKey, err = base64.RawURLEncoding.DecodeString(c.PublicKey); err != nil || len(config.PublicKey) != 32 {
			return nil, errors.New(`invalid "publicKey": `, c.PublicKey)
		}
		if len(c.ShortIds) != 0 {
			return nil, errors.New(`non-empty "shortIds", please use "shortId" instead`)
		}
		config.ShortId = make([]byte, 8)
		if _, err = hex.Decode(config.ShortId, []byte(c.ShortId)); err != nil {
			return nil, errors.New(`invalid "shortId": `, c.ShortId)
		}
		if c.SpiderX == "" {
			c.SpiderX = "/"
		}
		if c.SpiderX[0] != '/' {
			return nil, errors.New(`invalid "spiderX": `, c.SpiderX)
		}
		config.SpiderY = make([]int64, 10)
		u, _ := url.Parse(c.SpiderX)
		q := u.Query()
		parse := func(param string, index int) {
			if q.Get(param) != "" {
				s := strings.Split(q.Get(param), "-")
				if len(s) == 1 {
					config.SpiderY[index], _ = strconv.ParseInt(s[0], 10, 64)
					config.SpiderY[index+1], _ = strconv.ParseInt(s[0], 10, 64)
				} else {
					config.SpiderY[index], _ = strconv.ParseInt(s[0], 10, 64)
					config.SpiderY[index+1], _ = strconv.ParseInt(s[1], 10, 64)
				}
			}
			q.Del(param)
		}
		parse("p", 0) // padding
		parse("c", 2) // concurrency
		parse("t", 4) // times
		parse("i", 6) // interval
		parse("r", 8) // return
		u.RawQuery = q.Encode()
		config.SpiderX = u.String()
		config.ServerName = c.ServerName
	}
	return config, nil
}

type TransportProtocol string

// Build implements Buildable.
func (p TransportProtocol) Build() (string, error) {
	switch strings.ToLower(string(p)) {
	case "tcp":
		return "tcp", nil
	case "kcp", "mkcp":
		return "mkcp", nil
	case "ws", "websocket":
		return "websocket", nil
	case "h2", "http":
		return "http", nil
	case "ds", "domainsocket":
		return "domainsocket", nil
	case "quic":
		return "quic", nil
	case "grpc", "gun":
		return "grpc", nil
	case "httpupgrade":
		return "httpupgrade", nil
	case "splithttp":
		return "splithttp", nil
	default:
		return "", errors.New("Config: unknown transport protocol: ", p)
	}
}

type CustomSockoptConfig struct {
	Level string `json:"level"`
	Opt   string `json:"opt"`
	Value string `json:"value"`
	Type  string `json:"type"`
}

type SocketConfig struct {
	Mark                 int32                  `json:"mark,omitempty"`
	TFO                  interface{}            `json:"tcpFastOpen,omitempty"`
	TProxy               string                 `json:"tproxy,omitempty"`
	AcceptProxyProtocol  bool                   `json:"acceptProxyProtocol,omitempty"`
	DomainStrategy       string                 `json:"domainStrategy,omitempty"`
	DialerProxy          string                 `json:"dialerProxy,omitempty"`
	TCPKeepAliveInterval int32                  `json:"tcpKeepAliveInterval,omitempty"`
	TCPKeepAliveIdle     int32                  `json:"tcpKeepAliveIdle,omitempty"`
	TCPCongestion        string                 `json:"tcpCongestion,omitempty"`
	TCPWindowClamp       int32                  `json:"tcpWindowClamp,omitempty"`
	TCPMaxSeg            int32                  `json:"tcpMaxSeg,omitempty"`
	TcpNoDelay           bool                   `json:"tcpNoDelay,omitempty"`
	TCPUserTimeout       int32                  `json:"tcpUserTimeout,omitempty"`
	V6only               bool                   `json:"v6only,omitempty"`
	Interface            string                 `json:"interface,omitempty"`
	TcpMptcp             bool                   `json:"tcpMptcp,omitempty"`
	CustomSockopt        []*CustomSockoptConfig `json:"customSockopt,omitempty"`
}

// Build implements Buildable.
func (c *SocketConfig) Build() (*internet.SocketConfig, error) {
	tfo := int32(0) // don't invoke setsockopt() for TFO
	if c.TFO != nil {
		switch v := c.TFO.(type) {
		case bool:
			if v {
				tfo = 256
			} else {
				tfo = -1 // TFO need to be disabled
			}
		case float64:
			tfo = int32(math.Min(v, math.MaxInt32))
		default:
			return nil, errors.New("tcpFastOpen: only boolean and integer value is acceptable")
		}
	}
	var tproxy internet.SocketConfig_TProxyMode
	switch strings.ToLower(c.TProxy) {
	case "tproxy":
		tproxy = internet.SocketConfig_TProxy
	case "redirect":
		tproxy = internet.SocketConfig_Redirect
	default:
		tproxy = internet.SocketConfig_Off
	}

	dStrategy := internet.DomainStrategy_AS_IS
	switch strings.ToLower(c.DomainStrategy) {
	case "asis", "":
		dStrategy = internet.DomainStrategy_AS_IS
	case "useip":
		dStrategy = internet.DomainStrategy_USE_IP
	case "useipv4":
		dStrategy = internet.DomainStrategy_USE_IP4
	case "useipv6":
		dStrategy = internet.DomainStrategy_USE_IP6
	case "useipv4v6":
		dStrategy = internet.DomainStrategy_USE_IP46
	case "useipv6v4":
		dStrategy = internet.DomainStrategy_USE_IP64
	case "forceip":
		dStrategy = internet.DomainStrategy_FORCE_IP
	case "forceipv4":
		dStrategy = internet.DomainStrategy_FORCE_IP4
	case "forceipv6":
		dStrategy = internet.DomainStrategy_FORCE_IP6
	case "forceipv4v6":
		dStrategy = internet.DomainStrategy_FORCE_IP46
	case "forceipv6v4":
		dStrategy = internet.DomainStrategy_FORCE_IP64
	default:
		return nil, errors.New("unsupported domain strategy: ", c.DomainStrategy)
	}

	var customSockopts []*internet.CustomSockopt

	for _, copt := range c.CustomSockopt {
		customSockopt := &internet.CustomSockopt{
			Level: copt.Level,
			Opt:   copt.Opt,
			Value: copt.Value,
			Type:  copt.Type,
		}
		customSockopts = append(customSockopts, customSockopt)
	}

	return &internet.SocketConfig{
		Mark:                 c.Mark,
		Tfo:                  tfo,
		Tproxy:               tproxy,
		DomainStrategy:       dStrategy,
		AcceptProxyProtocol:  c.AcceptProxyProtocol,
		DialerProxy:          c.DialerProxy,
		TcpKeepAliveInterval: c.TCPKeepAliveInterval,
		TcpKeepAliveIdle:     c.TCPKeepAliveIdle,
		TcpCongestion:        c.TCPCongestion,
		TcpWindowClamp:       c.TCPWindowClamp,
		TcpMaxSeg:            c.TCPMaxSeg,
		TcpNoDelay:           c.TcpNoDelay,
		TcpUserTimeout:       c.TCPUserTimeout,
		V6Only:               c.V6only,
		Interface:            c.Interface,
		TcpMptcp:             c.TcpMptcp,
		CustomSockopt:        customSockopts,
	}, nil
}

type StreamConfig struct {
	Network             *TransportProtocol  `json:"network,omitempty"`
	Security            string              `json:"security,omitempty"`
	TLSSettings         *TLSConfig          `json:"tlsSettings,omitempty"`
	REALITYSettings     *REALITYConfig      `json:"realitySettings,omitempty"`
	TCPSettings         *TCPConfig          `json:"tcpSettings,omitempty"`
	KCPSettings         *KCPConfig          `json:"kcpSettings,omitempty"`
	WSSettings          *WebSocketConfig    `json:"wsSettings,omitempty"`
	HTTPSettings        *HTTPConfig         `json:"httpSettings,omitempty"`
	DSSettings          *DomainSocketConfig `json:"dsSettings,omitempty"`
	QUICSettings        *QUICConfig         `json:"quicSettings,omitempty"`
	SocketSettings      *SocketConfig       `json:"sockopt,omitempty"`
	GRPCConfig          *GRPCConfig         `json:"grpcSettings,omitempty"`
	GUNConfig           *GRPCConfig         `json:"gunSettings,omitempty"`
	HTTPUPGRADESettings *HttpUpgradeConfig  `json:"httpupgradeSettings,omitempty"`
	SplitHTTPSettings   *SplitHTTPConfig    `json:"splithttpSettings,omitempty"`
}

// Build implements Buildable.
func (c *StreamConfig) Build() (*internet.StreamConfig, error) {
	config := &internet.StreamConfig{
		ProtocolName: "tcp",
	}
	if c.Network != nil {
		protocol, err := c.Network.Build()
		if err != nil {
			return nil, err
		}
		config.ProtocolName = protocol
	}
	switch strings.ToLower(c.Security) {
	case "", "none":
	case "tls":
		tlsSettings := c.TLSSettings
		if tlsSettings == nil {
			tlsSettings = &TLSConfig{}
		}
		ts, err := tlsSettings.Build()
		if err != nil {
			return nil, errors.New("Failed to build TLS config.").Base(err)
		}
		tm := serial.ToTypedMessage(ts)
		config.SecuritySettings = append(config.SecuritySettings, tm)
		config.SecurityType = tm.Type
	case "reality":
		if config.ProtocolName != "tcp" && config.ProtocolName != "http" && config.ProtocolName != "grpc" && config.ProtocolName != "domainsocket" {
			return nil, errors.New("REALITY only supports TCP, H2, gRPC and DomainSocket for now.")
		}
		if c.REALITYSettings == nil {
			return nil, errors.New(`REALITY: Empty "realitySettings".`)
		}
		ts, err := c.REALITYSettings.Build()
		if err != nil {
			return nil, errors.New("Failed to build REALITY config.").Base(err)
		}
		tm := serial.ToTypedMessage(ts)
		config.SecuritySettings = append(config.SecuritySettings, tm)
		config.SecurityType = tm.Type
	case "xtls":
		return nil, errors.New(`Please use VLESS flow "xtls-rprx-vision" with TLS or REALITY.`)
	default:
		return nil, errors.New(`Unknown security "` + c.Security + `".`)
	}
	if c.TCPSettings != nil {
		ts, err := c.TCPSettings.Build()
		if err != nil {
			return nil, errors.New("Failed to build TCP config.").Base(err)
		}
		config.TransportSettings = append(config.TransportSettings, &internet.TransportConfig{
			ProtocolName: "tcp",
			Settings:     serial.ToTypedMessage(ts),
		})
	}
	if c.KCPSettings != nil {
		ts, err := c.KCPSettings.Build()
		if err != nil {
			return nil, errors.New("Failed to build mKCP config.").Base(err)
		}
		config.TransportSettings = append(config.TransportSettings, &internet.TransportConfig{
			ProtocolName: "mkcp",
			Settings:     serial.ToTypedMessage(ts),
		})
	}
	if c.WSSettings != nil {
		ts, err := c.WSSettings.Build()
		if err != nil {
			return nil, errors.New("Failed to build WebSocket config.").Base(err)
		}
		config.TransportSettings = append(config.TransportSettings, &internet.TransportConfig{
			ProtocolName: "websocket",
			Settings:     serial.ToTypedMessage(ts),
		})
	}
	if c.HTTPSettings != nil {
		ts, err := c.HTTPSettings.Build()
		if err != nil {
			return nil, errors.New("Failed to build HTTP config.").Base(err)
		}
		config.TransportSettings = append(config.TransportSettings, &internet.TransportConfig{
			ProtocolName: "http",
			Settings:     serial.ToTypedMessage(ts),
		})
	}
	if c.DSSettings != nil {
		ds, err := c.DSSettings.Build()
		if err != nil {
			return nil, errors.New("Failed to build DomainSocket config.").Base(err)
		}
		config.TransportSettings = append(config.TransportSettings, &internet.TransportConfig{
			ProtocolName: "domainsocket",
			Settings:     serial.ToTypedMessage(ds),
		})
	}
	if c.QUICSettings != nil {
		qs, err := c.QUICSettings.Build()
		if err != nil {
			return nil, errors.New("Failed to build QUIC config").Base(err)
		}
		config.TransportSettings = append(config.TransportSettings, &internet.TransportConfig{
			ProtocolName: "quic",
			Settings:     serial.ToTypedMessage(qs),
		})
	}
	if c.GRPCConfig == nil {
		c.GRPCConfig = c.GUNConfig
	}
	if c.GRPCConfig != nil {
		gs, err := c.GRPCConfig.Build()
		if err != nil {
			return nil, errors.New("Failed to build gRPC config.").Base(err)
		}
		config.TransportSettings = append(config.TransportSettings, &internet.TransportConfig{
			ProtocolName: "grpc",
			Settings:     serial.ToTypedMessage(gs),
		})
	}
	if c.HTTPUPGRADESettings != nil {
		hs, err := c.HTTPUPGRADESettings.Build()
		if err != nil {
			return nil, errors.New("Failed to build HttpUpgrade config.").Base(err)
		}
		config.TransportSettings = append(config.TransportSettings, &internet.TransportConfig{
			ProtocolName: "httpupgrade",
			Settings:     serial.ToTypedMessage(hs),
		})
	}
	if c.SplitHTTPSettings != nil {
		hs, err := c.SplitHTTPSettings.Build()
		if err != nil {
			return nil, errors.New("Failed to build SplitHTTP config.").Base(err)
		}
		config.TransportSettings = append(config.TransportSettings, &internet.TransportConfig{
			ProtocolName: "splithttp",
			Settings:     serial.ToTypedMessage(hs),
		})
	}
	if c.SocketSettings != nil {
		ss, err := c.SocketSettings.Build()
		if err != nil {
			return nil, errors.New("Failed to build sockopt").Base(err)
		}
		config.SocketSettings = ss
	}
	return config, nil
}

type ProxyConfig struct {
	Tag string `json:"tag,omitempty"`

	// TransportLayerProxy: For compatibility.
	TransportLayerProxy bool `json:"transportLayer,omitempty"`
}

// Build implements Buildable.
func (v *ProxyConfig) Build() (*internet.ProxyConfig, error) {
	if v.Tag == "" {
		return nil, errors.New("Proxy tag is not set.")
	}
	return &internet.ProxyConfig{
		Tag:                 v.Tag,
		TransportLayerProxy: v.TransportLayerProxy,
	}, nil
}<|MERGE_RESOLUTION|>--- conflicted
+++ resolved
@@ -186,10 +186,10 @@
 }
 
 type HttpUpgradeConfig struct {
-	Host                string            `json:"host"`
-	Path                string            `json:"path"`
-	Headers             map[string]string `json:"headers"`
-	AcceptProxyProtocol bool              `json:"acceptProxyProtocol"`
+	Host                string            `json:"host,omitempty"`
+	Path                string            `json:"path,omitempty"`
+	Headers             map[string]string `json:"headers,omitempty"`
+	AcceptProxyProtocol bool              `json:"acceptProxyProtocol,omitempty"`
 }
 
 // Build implements Buildable.
@@ -226,14 +226,14 @@
 }
 
 type SplitHTTPConfig struct {
-	Host                 string            `json:"host"`
-	Path                 string            `json:"path"`
-	Headers              map[string]string `json:"headers"`
-	ScMaxConcurrentPosts *Int32Range       `json:"scMaxConcurrentPosts"`
-	ScMaxEachPostBytes   *Int32Range       `json:"scMaxEachPostBytes"`
-	ScMinPostsIntervalMs *Int32Range       `json:"scMinPostsIntervalMs"`
-	NoSSEHeader          bool              `json:"noSSEHeader"`
-	XPaddingBytes        *Int32Range       `json:"xPaddingBytes"`
+	Host                 string            `json:"host,omitempty"`
+	Path                 string            `json:"path,omitempty"`
+	Headers              map[string]string `json:"headers,omitempty"`
+	ScMaxConcurrentPosts *Int32Range       `json:"scMaxConcurrentPosts,omitempty"`
+	ScMaxEachPostBytes   *Int32Range       `json:"scMaxEachPostBytes,omitempty"`
+	ScMinPostsIntervalMs *Int32Range       `json:"scMinPostsIntervalMs,omitempty"`
+	NoSSEHeader          bool              `json:"noSSEHeader,omitempty"`
+	XPaddingBytes        *Int32Range       `json:"xPaddingBytes,omitempty"`
 }
 
 func splithttpNewRandRangeConfig(input *Int32Range) *splithttp.RandRangeConfig {
@@ -382,7 +382,6 @@
 }
 
 type TLSCertConfig struct {
-<<<<<<< HEAD
 	CertFile       string   `json:"certificateFile,omitempty"`
 	CertStr        []string `json:"certificate,omitempty"`
 	KeyFile        string   `json:"keyFile,omitempty"`
@@ -391,16 +390,6 @@
 	OcspStapling   uint64   `json:"ocspStapling,omitempty"`
 	OneTimeLoading bool     `json:"oneTimeLoading,omitempty"`
 	BuildChain     bool     `json:"buildChain,omitempty"`
-=======
-	CertFile       string   `json:"certificateFile"`
-	CertStr        []string `json:"certificate"`
-	KeyFile        string   `json:"keyFile"`
-	KeyStr         []string `json:"key"`
-	Usage          string   `json:"usage"`
-	OcspStapling   uint64   `json:"ocspStapling"`
-	OneTimeLoading bool     `json:"oneTimeLoading"`
-	BuildChain     bool     `json:"buildChain"`
->>>>>>> 002d08bf
 }
 
 // Build implements Buildable.
@@ -716,10 +705,10 @@
 }
 
 type CustomSockoptConfig struct {
-	Level string `json:"level"`
-	Opt   string `json:"opt"`
-	Value string `json:"value"`
-	Type  string `json:"type"`
+	Level string `json:"level,omitempty"`
+	Opt   string `json:"opt,omitempty"`
+	Value string `json:"value,omitempty"`
+	Type  string `json:"type,omitempty"`
 }
 
 type SocketConfig struct {
