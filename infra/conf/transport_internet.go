package conf

import (
	"encoding/base64"
	"encoding/hex"
	"encoding/json"
	"math"
	"net/url"
	"runtime"
	"strconv"
	"strings"
	"syscall"

	"github.com/xtls/xray-core/common/net"
	"github.com/xtls/xray-core/common/platform/filesystem"
	"github.com/xtls/xray-core/common/protocol"
	"github.com/xtls/xray-core/common/serial"
	"github.com/xtls/xray-core/infra/conf/cfgcommon/duration"
	"github.com/xtls/xray-core/transport/internet"
	"github.com/xtls/xray-core/transport/internet/domainsocket"
	httpheader "github.com/xtls/xray-core/transport/internet/headers/http"
	"github.com/xtls/xray-core/transport/internet/http"
	"github.com/xtls/xray-core/transport/internet/httpupgrade"
	"github.com/xtls/xray-core/transport/internet/kcp"
	"github.com/xtls/xray-core/transport/internet/quic"
	"github.com/xtls/xray-core/transport/internet/reality"
	"github.com/xtls/xray-core/transport/internet/tcp"
	"github.com/xtls/xray-core/transport/internet/tls"
	"github.com/xtls/xray-core/transport/internet/websocket"
	"google.golang.org/protobuf/proto"
)

var (
	kcpHeaderLoader = NewJSONConfigLoader(ConfigCreatorCache{
		"none":         func() interface{} { return new(NoOpAuthenticator) },
		"srtp":         func() interface{} { return new(SRTPAuthenticator) },
		"utp":          func() interface{} { return new(UTPAuthenticator) },
		"wechat-video": func() interface{} { return new(WechatVideoAuthenticator) },
		"dtls":         func() interface{} { return new(DTLSAuthenticator) },
		"wireguard":    func() interface{} { return new(WireguardAuthenticator) },
		"dns":          func() interface{} { return new(DNSAuthenticator) },
	}, "type", "")

	tcpHeaderLoader = NewJSONConfigLoader(ConfigCreatorCache{
		"none": func() interface{} { return new(NoOpConnectionAuthenticator) },
		"http": func() interface{} { return new(Authenticator) },
	}, "type", "")
)

type KCPConfig struct {
	Mtu             *uint32         `json:"mtu,omitempty"`
	Tti             *uint32         `json:"tti,omitempty"`
	UpCap           *uint32         `json:"uplinkCapacity,omitempty"`
	DownCap         *uint32         `json:"downlinkCapacity,omitempty"`
	Congestion      *bool           `json:"congestion,omitempty"`
	ReadBufferSize  *uint32         `json:"readBufferSize,omitempty"`
	WriteBufferSize *uint32         `json:"writeBufferSize,omitempty"`
	HeaderConfig    json.RawMessage `json:"header,omitempty"`
	Seed            *string         `json:"seed,omitempty"`
}

// Build implements Buildable.
func (c *KCPConfig) Build() (proto.Message, error) {
	config := new(kcp.Config)

	if c.Mtu != nil {
		mtu := *c.Mtu
		if mtu < 576 || mtu > 1460 {
			return nil, newError("invalid mKCP MTU size: ", mtu).AtError()
		}
		config.Mtu = &kcp.MTU{Value: mtu}
	}
	if c.Tti != nil {
		tti := *c.Tti
		if tti < 10 || tti > 100 {
			return nil, newError("invalid mKCP TTI: ", tti).AtError()
		}
		config.Tti = &kcp.TTI{Value: tti}
	}
	if c.UpCap != nil {
		config.UplinkCapacity = &kcp.UplinkCapacity{Value: *c.UpCap}
	}
	if c.DownCap != nil {
		config.DownlinkCapacity = &kcp.DownlinkCapacity{Value: *c.DownCap}
	}
	if c.Congestion != nil {
		config.Congestion = *c.Congestion
	}
	if c.ReadBufferSize != nil {
		size := *c.ReadBufferSize
		if size > 0 {
			config.ReadBuffer = &kcp.ReadBuffer{Size: size * 1024 * 1024}
		} else {
			config.ReadBuffer = &kcp.ReadBuffer{Size: 512 * 1024}
		}
	}
	if c.WriteBufferSize != nil {
		size := *c.WriteBufferSize
		if size > 0 {
			config.WriteBuffer = &kcp.WriteBuffer{Size: size * 1024 * 1024}
		} else {
			config.WriteBuffer = &kcp.WriteBuffer{Size: 512 * 1024}
		}
	}
	if len(c.HeaderConfig) > 0 {
		headerConfig, _, err := kcpHeaderLoader.Load(c.HeaderConfig)
		if err != nil {
			return nil, newError("invalid mKCP header config.").Base(err).AtError()
		}
		ts, err := headerConfig.(Buildable).Build()
		if err != nil {
			return nil, newError("invalid mKCP header config").Base(err).AtError()
		}
		config.HeaderConfig = serial.ToTypedMessage(ts)
	}

	if c.Seed != nil {
		config.Seed = &kcp.EncryptionSeed{Seed: *c.Seed}
	}

	return config, nil
}

type TCPConfig struct {
	HeaderConfig        json.RawMessage `json:"header,omitempty"`
	AcceptProxyProtocol bool            `json:"acceptProxyProtocol,omitempty"`
}

// Build implements Buildable.
func (c *TCPConfig) Build() (proto.Message, error) {
	config := new(tcp.Config)
	if len(c.HeaderConfig) > 0 {
		headerConfig, _, err := tcpHeaderLoader.Load(c.HeaderConfig)
		if err != nil {
			return nil, newError("invalid TCP header config").Base(err).AtError()
		}
		ts, err := headerConfig.(Buildable).Build()
		if err != nil {
			return nil, newError("invalid TCP header config").Base(err).AtError()
		}
		config.HeaderSettings = serial.ToTypedMessage(ts)
	}
	if c.AcceptProxyProtocol {
		config.AcceptProxyProtocol = c.AcceptProxyProtocol
	}
	return config, nil
}

type WebSocketConfig struct {
<<<<<<< HEAD
	Path                string            `json:"path,omitempty"`
	Headers             map[string]string `json:"headers,omitempty"`
	AcceptProxyProtocol bool              `json:"acceptProxyProtocol,omitempty"`
=======
	Host                string            `json:"host"`
	Path                string            `json:"path"`
	Headers             map[string]string `json:"headers"`
	AcceptProxyProtocol bool              `json:"acceptProxyProtocol"`
>>>>>>> fbc56b88
}

// Build implements Buildable.
func (c *WebSocketConfig) Build() (proto.Message, error) {
	path := c.Path
	var ed uint32
	if u, err := url.Parse(path); err == nil {
		if q := u.Query(); q.Get("ed") != "" {
			Ed, _ := strconv.Atoi(q.Get("ed"))
			ed = uint32(Ed)
			q.Del("ed")
			u.RawQuery = q.Encode()
			path = u.String()
		}
	}
	// If http host is not set in the Host field, but in headers field, we add it to Host Field here.
	// If we don't do that, http host will be overwritten as address.
	// Host priority: Host field > headers field > address.
	if c.Host == "" && c.Headers["host"] != "" {
		c.Host = c.Headers["host"]
	} else if c.Host == "" && c.Headers["Host"] != "" {
		c.Host = c.Headers["Host"]
	}
	config := &websocket.Config{
		Path:                path,
		Host:                c.Host,
		Header:              c.Headers,
		AcceptProxyProtocol: c.AcceptProxyProtocol,
		Ed:                  ed,
	}
	return config, nil
}

type HttpUpgradeConfig struct {
	Host                string            `json:"host"`
	Path                string            `json:"path"`
	Headers             map[string]string `json:"headers"`
	AcceptProxyProtocol bool              `json:"acceptProxyProtocol"`
}

// Build implements Buildable.
func (c *HttpUpgradeConfig) Build() (proto.Message, error) {
	path := c.Path
	var ed uint32
	if u, err := url.Parse(path); err == nil {
		if q := u.Query(); q.Get("ed") != "" {
			Ed, _ := strconv.Atoi(q.Get("ed"))
			ed = uint32(Ed)
			q.Del("ed")
			u.RawQuery = q.Encode()
			path = u.String()
		}
	}
	// If http host is not set in the Host field, but in headers field, we add it to Host Field here.
	// If we don't do that, http host will be overwritten as address.
	// Host priority: Host field > headers field > address.
	if c.Host == "" && c.Headers["host"] != "" {
		c.Host = c.Headers["host"]
	} else if c.Host == "" && c.Headers["Host"] != "" {
		c.Host = c.Headers["Host"]
	}
	config := &httpupgrade.Config{
		Path:                path,
		Host:                c.Host,
		Header:              c.Headers,
		AcceptProxyProtocol: c.AcceptProxyProtocol,
		Ed:                  ed,
	}
	return config, nil
}

type HTTPConfig struct {
	Host               *StringList            `json:"host,omitempty"`
	Path               string                 `json:"path,omitempty"`
	ReadIdleTimeout    int32                  `json:"read_idle_timeout,omitempty"`
	HealthCheckTimeout int32                  `json:"health_check_timeout,omitempty"`
	Method             string                 `json:"method,omitempty"`
	Headers            map[string]*StringList `json:"headers,omitempty"`
}

// Build implements Buildable.
func (c *HTTPConfig) Build() (proto.Message, error) {
	if c.ReadIdleTimeout <= 0 {
		c.ReadIdleTimeout = 0
	}
	if c.HealthCheckTimeout <= 0 {
		c.HealthCheckTimeout = 0
	}
	config := &http.Config{
		Path:               c.Path,
		IdleTimeout:        c.ReadIdleTimeout,
		HealthCheckTimeout: c.HealthCheckTimeout,
	}
	if c.Host != nil {
		config.Host = []string(*c.Host)
	}
	if c.Method != "" {
		config.Method = c.Method
	}
	if len(c.Headers) > 0 {
		config.Header = make([]*httpheader.Header, 0, len(c.Headers))
		headerNames := sortMapKeys(c.Headers)
		for _, key := range headerNames {
			value := c.Headers[key]
			if value == nil {
				return nil, newError("empty HTTP header value: " + key).AtError()
			}
			config.Header = append(config.Header, &httpheader.Header{
				Name:  key,
				Value: append([]string(nil), (*value)...),
			})
		}
	}
	return config, nil
}

type QUICConfig struct {
	Header   json.RawMessage `json:"header,omitempty"`
	Security string          `json:"security,omitempty"`
	Key      string          `json:"key,omitempty"`
}

// Build implements Buildable.
func (c *QUICConfig) Build() (proto.Message, error) {
	config := &quic.Config{
		Key: c.Key,
	}

	if len(c.Header) > 0 {
		headerConfig, _, err := kcpHeaderLoader.Load(c.Header)
		if err != nil {
			return nil, newError("invalid QUIC header config.").Base(err).AtError()
		}
		ts, err := headerConfig.(Buildable).Build()
		if err != nil {
			return nil, newError("invalid QUIC header config").Base(err).AtError()
		}
		config.Header = serial.ToTypedMessage(ts)
	}

	var st protocol.SecurityType
	switch strings.ToLower(c.Security) {
	case "aes-128-gcm":
		st = protocol.SecurityType_AES128_GCM
	case "chacha20-poly1305":
		st = protocol.SecurityType_CHACHA20_POLY1305
	default:
		st = protocol.SecurityType_NONE
	}

	config.Security = &protocol.SecurityConfig{
		Type: st,
	}

	return config, nil
}

type DomainSocketConfig struct {
	Path     string `json:"path,omitempty"`
	Abstract bool   `json:"abstract,omitempty"`
	Padding  bool   `json:"padding,omitempty"`
}

// Build implements Buildable.
func (c *DomainSocketConfig) Build() (proto.Message, error) {
	return &domainsocket.Config{
		Path:     c.Path,
		Abstract: c.Abstract,
		Padding:  c.Padding,
	}, nil
}

func readFileOrString(f string, s []string) ([]byte, error) {
	if len(f) > 0 {
		return filesystem.ReadFile(f)
	}
	if len(s) > 0 {
		return []byte(strings.Join(s, "\n")), nil
	}
	return nil, newError("both file and bytes are empty.")
}

type TLSCertConfig struct {
	CertFile       string   `json:"certificateFile,omitempty"`
	CertStr        []string `json:"certificate,omitempty"`
	KeyFile        string   `json:"keyFile,omitempty"`
	KeyStr         []string `json:"key,omitempty"`
	Usage          string   `json:"usage,omitempty"`
	OcspStapling   uint64   `json:"ocspStapling,omitempty"`
	OneTimeLoading bool     `json:"oneTimeLoading,omitempty"`
}

// Build implements Buildable.
func (c *TLSCertConfig) Build() (*tls.Certificate, error) {
	certificate := new(tls.Certificate)

	cert, err := readFileOrString(c.CertFile, c.CertStr)
	if err != nil {
		return nil, newError("failed to parse certificate").Base(err)
	}
	certificate.Certificate = cert
	certificate.CertificatePath = c.CertFile

	if len(c.KeyFile) > 0 || len(c.KeyStr) > 0 {
		key, err := readFileOrString(c.KeyFile, c.KeyStr)
		if err != nil {
			return nil, newError("failed to parse key").Base(err)
		}
		certificate.Key = key
		certificate.KeyPath = c.KeyFile
	}

	switch strings.ToLower(c.Usage) {
	case "encipherment":
		certificate.Usage = tls.Certificate_ENCIPHERMENT
	case "verify":
		certificate.Usage = tls.Certificate_AUTHORITY_VERIFY
	case "issue":
		certificate.Usage = tls.Certificate_AUTHORITY_ISSUE
	default:
		certificate.Usage = tls.Certificate_ENCIPHERMENT
	}
	if certificate.KeyPath == "" && certificate.CertificatePath == "" {
		certificate.OneTimeLoading = true
	} else {
		certificate.OneTimeLoading = c.OneTimeLoading
	}
	certificate.OcspStapling = c.OcspStapling

	return certificate, nil
}

type TLSConfig struct {
<<<<<<< HEAD
	Insecure                             bool              `json:"allowInsecure,omitempty"`
	Certs                                []*TLSCertConfig  `json:"certificates,omitempty"`
	ServerName                           string            `json:"serverName,omitempty"`
	ALPN                                 *StringList       `json:"alpn,omitempty"`
	EnableSessionResumption              bool              `json:"enableSessionResumption,omitempty"`
	DisableSystemRoot                    bool              `json:"disableSystemRoot,omitempty"`
	MinVersion                           string            `json:"minVersion,omitempty"`
	MaxVersion                           string            `json:"maxVersion,omitempty"`
	CipherSuites                         string            `json:"cipherSuites,omitempty"`
	PreferServerCipherSuites             bool              `json:"preferServerCipherSuites,omitempty"`
	Fingerprint                          string            `json:"fingerprint,omitempty"`
	RejectUnknownSNI                     bool              `json:"rejectUnknownSni,omitempty"`
	PinnedPeerCertificateChainSha256     *[]string         `json:"pinnedPeerCertificateChainSha256,omitempty"`
	PinnedPeerCertificatePublicKeySha256 *[]string         `json:"pinnedPeerCertificatePublicKeySha256,omitempty"`
	MasterKeyLog                         string            `json:"masterKeyLog,omitempty"`
	CloseTimeout                         duration.Duration `json:"closeTimeout,omitempty"`
=======
	Insecure                             bool             `json:"allowInsecure"`
	Certs                                []*TLSCertConfig `json:"certificates"`
	ServerName                           string           `json:"serverName"`
	ALPN                                 *StringList      `json:"alpn"`
	EnableSessionResumption              bool             `json:"enableSessionResumption"`
	DisableSystemRoot                    bool             `json:"disableSystemRoot"`
	MinVersion                           string           `json:"minVersion"`
	MaxVersion                           string           `json:"maxVersion"`
	CipherSuites                         string           `json:"cipherSuites"`
	Fingerprint                          string           `json:"fingerprint"`
	RejectUnknownSNI                     bool             `json:"rejectUnknownSni"`
	PinnedPeerCertificateChainSha256     *[]string        `json:"pinnedPeerCertificateChainSha256"`
	PinnedPeerCertificatePublicKeySha256 *[]string        `json:"pinnedPeerCertificatePublicKeySha256"`
	MasterKeyLog                         string           `json:"masterKeyLog"`
>>>>>>> fbc56b88
}

// Build implements Buildable.
func (c *TLSConfig) Build() (proto.Message, error) {
	config := new(tls.Config)
	config.Certificate = make([]*tls.Certificate, len(c.Certs))
	for idx, certConf := range c.Certs {
		cert, err := certConf.Build()
		if err != nil {
			return nil, err
		}
		config.Certificate[idx] = cert
	}
	serverName := c.ServerName
	config.AllowInsecure = c.Insecure
	if len(c.ServerName) > 0 {
		config.ServerName = serverName
	}
	if c.ALPN != nil && len(*c.ALPN) > 0 {
		config.NextProtocol = []string(*c.ALPN)
	}
	config.EnableSessionResumption = c.EnableSessionResumption
	config.DisableSystemRoot = c.DisableSystemRoot
	config.MinVersion = c.MinVersion
	config.MaxVersion = c.MaxVersion
	config.CipherSuites = c.CipherSuites
	config.Fingerprint = strings.ToLower(c.Fingerprint)
	if config.Fingerprint != "" && tls.GetFingerprint(config.Fingerprint) == nil {
		return nil, newError(`unknown fingerprint: `, config.Fingerprint)
	}
	config.RejectUnknownSni = c.RejectUnknownSNI

	if c.PinnedPeerCertificateChainSha256 != nil {
		config.PinnedPeerCertificateChainSha256 = [][]byte{}
		for _, v := range *c.PinnedPeerCertificateChainSha256 {
			hashValue, err := base64.StdEncoding.DecodeString(v)
			if err != nil {
				return nil, err
			}
			config.PinnedPeerCertificateChainSha256 = append(config.PinnedPeerCertificateChainSha256, hashValue)
		}
	}

	if c.PinnedPeerCertificatePublicKeySha256 != nil {
		config.PinnedPeerCertificatePublicKeySha256 = [][]byte{}
		for _, v := range *c.PinnedPeerCertificatePublicKeySha256 {
			hashValue, err := base64.StdEncoding.DecodeString(v)
			if err != nil {
				return nil, err
			}
			config.PinnedPeerCertificatePublicKeySha256 = append(config.PinnedPeerCertificatePublicKeySha256, hashValue)
		}
	}

	config.MasterKeyLog = c.MasterKeyLog
	config.CloseTimeout = int64(c.CloseTimeout)

	return config, nil
}

type REALITYConfig struct {
	Show         bool              `json:"show,omitempty"`
	MasterKeyLog string            `json:"masterKeyLog,omitempty"`
	CloseTimeout duration.Duration `json:"closeTimeout,omitempty"`
	Dest         json.RawMessage   `json:"dest,omitempty"`
	Type         string            `json:"type,omitempty"`
	Xver         uint64            `json:"xver,omitempty"`
	ServerNames  []string          `json:"serverNames,omitempty"`
	PrivateKey   string            `json:"privateKey,omitempty"`
	MinClientVer string            `json:"minClientVer,omitempty"`
	MaxClientVer string            `json:"maxClientVer,omitempty"`
	MaxTimeDiff  uint64            `json:"maxTimeDiff,omitempty"`
	ShortIds     []string          `json:"shortIds,omitempty"`

	Fingerprint string `json:"fingerprint,omitempty"`
	ServerName  string `json:"serverName,omitempty"`
	PublicKey   string `json:"publicKey,omitempty"`
	ShortId     string `json:"shortId,omitempty"`
	SpiderX     string `json:"spiderX,omitempty"`
}

func (c *REALITYConfig) Build() (proto.Message, error) {
	config := new(reality.Config)
	config.Show = c.Show
	config.MasterKeyLog = c.MasterKeyLog
	config.CloseTimeout = int64(c.CloseTimeout)
	var err error
	if c.Dest != nil {
		var i uint16
		var s string
		if err = json.Unmarshal(c.Dest, &i); err == nil {
			s = strconv.Itoa(int(i))
		} else {
			_ = json.Unmarshal(c.Dest, &s)
		}
		if c.Type == "" && s != "" {
			switch s[0] {
			case '@', '/':
				c.Type = "unix"
				if s[0] == '@' && len(s) > 1 && s[1] == '@' && (runtime.GOOS == "linux" || runtime.GOOS == "android") {
					fullAddr := make([]byte, len(syscall.RawSockaddrUnix{}.Path)) // may need padding to work with haproxy
					copy(fullAddr, s[1:])
					s = string(fullAddr)
				}
			default:
				if _, err = strconv.Atoi(s); err == nil {
					s = "127.0.0.1:" + s
				}
				if _, _, err = net.SplitHostPort(s); err == nil {
					c.Type = "tcp"
				}
			}
		}
		if c.Type == "" {
			return nil, newError(`please fill in a valid value for "dest"`)
		}
		if c.Xver > 2 {
			return nil, newError(`invalid PROXY protocol version, "xver" only accepts 0, 1, 2`)
		}
		if len(c.ServerNames) == 0 {
			return nil, newError(`empty "serverNames"`)
		}
		if c.PrivateKey == "" {
			return nil, newError(`empty "privateKey"`)
		}
		if config.PrivateKey, err = base64.RawURLEncoding.DecodeString(c.PrivateKey); err != nil || len(config.PrivateKey) != 32 {
			return nil, newError(`invalid "privateKey": `, c.PrivateKey)
		}
		if c.MinClientVer != "" {
			config.MinClientVer = make([]byte, 3)
			var u uint64
			for i, s := range strings.Split(c.MinClientVer, ".") {
				if i == 3 {
					return nil, newError(`invalid "minClientVer": `, c.MinClientVer)
				}
				if u, err = strconv.ParseUint(s, 10, 8); err != nil {
					return nil, newError(`"minClientVer[`, i, `]" should be lesser than 256`)
				} else {
					config.MinClientVer[i] = byte(u)
				}
			}
		}
		if c.MaxClientVer != "" {
			config.MaxClientVer = make([]byte, 3)
			var u uint64
			for i, s := range strings.Split(c.MaxClientVer, ".") {
				if i == 3 {
					return nil, newError(`invalid "maxClientVer": `, c.MaxClientVer)
				}
				if u, err = strconv.ParseUint(s, 10, 8); err != nil {
					return nil, newError(`"maxClientVer[`, i, `]" should be lesser than 256`)
				} else {
					config.MaxClientVer[i] = byte(u)
				}
			}
		}
		if len(c.ShortIds) == 0 {
			return nil, newError(`empty "shortIds"`)
		}
		config.ShortIds = make([][]byte, len(c.ShortIds))
		for i, s := range c.ShortIds {
			config.ShortIds[i] = make([]byte, 8)
			if _, err = hex.Decode(config.ShortIds[i], []byte(s)); err != nil {
				return nil, newError(`invalid "shortIds[`, i, `]": `, s)
			}
		}
		config.Dest = s
		config.Type = c.Type
		config.Xver = c.Xver
		config.ServerNames = c.ServerNames
		config.MaxTimeDiff = c.MaxTimeDiff
	} else {
		if c.Fingerprint == "" {
			return nil, newError(`empty "fingerprint"`)
		}
		if config.Fingerprint = strings.ToLower(c.Fingerprint); tls.GetFingerprint(config.Fingerprint) == nil {
			return nil, newError(`unknown "fingerprint": `, config.Fingerprint)
		}
		if config.Fingerprint == "hellogolang" {
			return nil, newError(`invalid "fingerprint": `, config.Fingerprint)
		}
		if len(c.ServerNames) != 0 {
			return nil, newError(`non-empty "serverNames", please use "serverName" instead`)
		}
		if c.PublicKey == "" {
			return nil, newError(`empty "publicKey"`)
		}
		if config.PublicKey, err = base64.RawURLEncoding.DecodeString(c.PublicKey); err != nil || len(config.PublicKey) != 32 {
			return nil, newError(`invalid "publicKey": `, c.PublicKey)
		}
		if len(c.ShortIds) != 0 {
			return nil, newError(`non-empty "shortIds", please use "shortId" instead`)
		}
		config.ShortId = make([]byte, 8)
		if _, err = hex.Decode(config.ShortId, []byte(c.ShortId)); err != nil {
			return nil, newError(`invalid "shortId": `, c.ShortId)
		}
		if c.SpiderX == "" {
			c.SpiderX = "/"
		}
		if c.SpiderX[0] != '/' {
			return nil, newError(`invalid "spiderX": `, c.SpiderX)
		}
		config.SpiderY = make([]int64, 10)
		u, _ := url.Parse(c.SpiderX)
		q := u.Query()
		parse := func(param string, index int) {
			if q.Get(param) != "" {
				s := strings.Split(q.Get(param), "-")
				if len(s) == 1 {
					config.SpiderY[index], _ = strconv.ParseInt(s[0], 10, 64)
					config.SpiderY[index+1], _ = strconv.ParseInt(s[0], 10, 64)
				} else {
					config.SpiderY[index], _ = strconv.ParseInt(s[0], 10, 64)
					config.SpiderY[index+1], _ = strconv.ParseInt(s[1], 10, 64)
				}
			}
			q.Del(param)
		}
		parse("p", 0) // padding
		parse("c", 2) // concurrency
		parse("t", 4) // times
		parse("i", 6) // interval
		parse("r", 8) // return
		u.RawQuery = q.Encode()
		config.SpiderX = u.String()
		config.ServerName = c.ServerName
	}
	return config, nil
}

type TransportProtocol string

// Build implements Buildable.
func (p TransportProtocol) Build() (string, error) {
	switch strings.ToLower(string(p)) {
	case "tcp":
		return "tcp", nil
	case "kcp", "mkcp":
		return "mkcp", nil
	case "ws", "websocket":
		return "websocket", nil
	case "h2", "http":
		return "http", nil
	case "ds", "domainsocket":
		return "domainsocket", nil
	case "quic":
		return "quic", nil
	case "grpc", "gun":
		return "grpc", nil
	case "httpupgrade":
		return "httpupgrade", nil
	default:
		return "", newError("Config: unknown transport protocol: ", p)
	}
}

type SocketConfig struct {
	Mark                 int32       `json:"mark,omitempty"`
	TFO                  interface{} `json:"tcpFastOpen,omitempty"`
	TProxy               string      `json:"tproxy,omitempty"`
	AcceptProxyProtocol  bool        `json:"acceptProxyProtocol,omitempty"`
	DomainStrategy       string      `json:"domainStrategy,omitempty"`
	DialerProxy          string      `json:"dialerProxy,omitempty"`
	TCPKeepAliveInterval int32       `json:"tcpKeepAliveInterval,omitempty"`
	TCPKeepAliveIdle     int32       `json:"tcpKeepAliveIdle,omitempty"`
	TCPCongestion        string      `json:"tcpCongestion,omitempty"`
	TCPWindowClamp       int32       `json:"tcpWindowClamp,omitempty"`
	TCPMaxSeg            int32       `json:"tcpMaxSeg,omitempty"`
	TcpNoDelay           bool        `json:"tcpNoDelay,omitempty"`
	TCPUserTimeout       int32       `json:"tcpUserTimeout,omitempty"`
	V6only               bool        `json:"v6only,omitempty"`
	Interface            string      `json:"interface,omitempty"`
	TcpMptcp             bool        `json:"tcpMptcp,omitempty"`
}

// Build implements Buildable.
func (c *SocketConfig) Build() (*internet.SocketConfig, error) {
	tfo := int32(0) // don't invoke setsockopt() for TFO
	if c.TFO != nil {
		switch v := c.TFO.(type) {
		case bool:
			if v {
				tfo = 256
			} else {
				tfo = -1 // TFO need to be disabled
			}
		case float64:
			tfo = int32(math.Min(v, math.MaxInt32))
		default:
			return nil, newError("tcpFastOpen: only boolean and integer value is acceptable")
		}
	}
	var tproxy internet.SocketConfig_TProxyMode
	switch strings.ToLower(c.TProxy) {
	case "tproxy":
		tproxy = internet.SocketConfig_TProxy
	case "redirect":
		tproxy = internet.SocketConfig_Redirect
	default:
		tproxy = internet.SocketConfig_Off
	}

	dStrategy := internet.DomainStrategy_AS_IS
	switch strings.ToLower(c.DomainStrategy) {
	case "asis", "":
		dStrategy = internet.DomainStrategy_AS_IS
	case "useip":
		dStrategy = internet.DomainStrategy_USE_IP
	case "useipv4":
		dStrategy = internet.DomainStrategy_USE_IP4
	case "useipv6":
		dStrategy = internet.DomainStrategy_USE_IP6
	case "useipv4v6":
		dStrategy = internet.DomainStrategy_USE_IP46
	case "useipv6v4":
		dStrategy = internet.DomainStrategy_USE_IP64
	case "forceip":
		dStrategy = internet.DomainStrategy_FORCE_IP
	case "forceipv4":
		dStrategy = internet.DomainStrategy_FORCE_IP4
	case "forceipv6":
		dStrategy = internet.DomainStrategy_FORCE_IP6
	case "forceipv4v6":
		dStrategy = internet.DomainStrategy_FORCE_IP46
	case "forceipv6v4":
		dStrategy = internet.DomainStrategy_FORCE_IP64
	default:
		return nil, newError("unsupported domain strategy: ", c.DomainStrategy)
	}

	return &internet.SocketConfig{
		Mark:                 c.Mark,
		Tfo:                  tfo,
		Tproxy:               tproxy,
		DomainStrategy:       dStrategy,
		AcceptProxyProtocol:  c.AcceptProxyProtocol,
		DialerProxy:          c.DialerProxy,
		TcpKeepAliveInterval: c.TCPKeepAliveInterval,
		TcpKeepAliveIdle:     c.TCPKeepAliveIdle,
		TcpCongestion:        c.TCPCongestion,
		TcpWindowClamp:       c.TCPWindowClamp,
		TcpMaxSeg:            c.TCPMaxSeg,
		TcpNoDelay:           c.TcpNoDelay,
		TcpUserTimeout:       c.TCPUserTimeout,
		V6Only:               c.V6only,
		Interface:            c.Interface,
		TcpMptcp:             c.TcpMptcp,
	}, nil
}

type StreamConfig struct {
<<<<<<< HEAD
	Network         *TransportProtocol  `json:"network,omitempty"`
	Security        string              `json:"security,omitempty"`
	TLSSettings     *TLSConfig          `json:"tlsSettings,omitempty"`
	REALITYSettings *REALITYConfig      `json:"realitySettings,omitempty"`
	TCPSettings     *TCPConfig          `json:"tcpSettings,omitempty"`
	KCPSettings     *KCPConfig          `json:"kcpSettings,omitempty"`
	WSSettings      *WebSocketConfig    `json:"wsSettings,omitempty"`
	HTTPSettings    *HTTPConfig         `json:"httpSettings,omitempty"`
	DSSettings      *DomainSocketConfig `json:"dsSettings,omitempty"`
	QUICSettings    *QUICConfig         `json:"quicSettings,omitempty"`
	SocketSettings  *SocketConfig       `json:"sockopt,omitempty"`
	GRPCConfig      *GRPCConfig         `json:"grpcSettings,omitempty"`
	GUNConfig       *GRPCConfig         `json:"gunSettings,omitempty"`
=======
	Network             *TransportProtocol  `json:"network"`
	Security            string              `json:"security"`
	TLSSettings         *TLSConfig          `json:"tlsSettings"`
	REALITYSettings     *REALITYConfig      `json:"realitySettings"`
	TCPSettings         *TCPConfig          `json:"tcpSettings"`
	KCPSettings         *KCPConfig          `json:"kcpSettings"`
	WSSettings          *WebSocketConfig    `json:"wsSettings"`
	HTTPSettings        *HTTPConfig         `json:"httpSettings"`
	DSSettings          *DomainSocketConfig `json:"dsSettings"`
	QUICSettings        *QUICConfig         `json:"quicSettings"`
	SocketSettings      *SocketConfig       `json:"sockopt"`
	GRPCConfig          *GRPCConfig         `json:"grpcSettings"`
	GUNConfig           *GRPCConfig         `json:"gunSettings"`
	HTTPUPGRADESettings *HttpUpgradeConfig  `json:"httpupgradeSettings"`
>>>>>>> fbc56b88
}

// Build implements Buildable.
func (c *StreamConfig) Build() (*internet.StreamConfig, error) {
	config := &internet.StreamConfig{
		ProtocolName: "tcp",
	}
	if c.Network != nil {
		protocol, err := c.Network.Build()
		if err != nil {
			return nil, err
		}
		config.ProtocolName = protocol
	}
	switch strings.ToLower(c.Security) {
	case "", "none":
	case "tls":
		tlsSettings := c.TLSSettings
		if tlsSettings == nil {
			tlsSettings = &TLSConfig{}
		}
		ts, err := tlsSettings.Build()
		if err != nil {
			return nil, newError("Failed to build TLS config.").Base(err)
		}
		tm := serial.ToTypedMessage(ts)
		config.SecuritySettings = append(config.SecuritySettings, tm)
		config.SecurityType = tm.Type
	case "reality":
		if config.ProtocolName != "tcp" && config.ProtocolName != "http" && config.ProtocolName != "grpc" && config.ProtocolName != "domainsocket" {
			return nil, newError("REALITY only supports TCP, H2, gRPC and DomainSocket for now.")
		}
		if c.REALITYSettings == nil {
			return nil, newError(`REALITY: Empty "realitySettings".`)
		}
		ts, err := c.REALITYSettings.Build()
		if err != nil {
			return nil, newError("Failed to build REALITY config.").Base(err)
		}
		tm := serial.ToTypedMessage(ts)
		config.SecuritySettings = append(config.SecuritySettings, tm)
		config.SecurityType = tm.Type
	case "xtls":
		return nil, newError(`Please use VLESS flow "xtls-rprx-vision" with TLS or REALITY.`)
	default:
		return nil, newError(`Unknown security "` + c.Security + `".`)
	}
	if c.TCPSettings != nil {
		ts, err := c.TCPSettings.Build()
		if err != nil {
			return nil, newError("Failed to build TCP config.").Base(err)
		}
		config.TransportSettings = append(config.TransportSettings, &internet.TransportConfig{
			ProtocolName: "tcp",
			Settings:     serial.ToTypedMessage(ts),
		})
	}
	if c.KCPSettings != nil {
		ts, err := c.KCPSettings.Build()
		if err != nil {
			return nil, newError("Failed to build mKCP config.").Base(err)
		}
		config.TransportSettings = append(config.TransportSettings, &internet.TransportConfig{
			ProtocolName: "mkcp",
			Settings:     serial.ToTypedMessage(ts),
		})
	}
	if c.WSSettings != nil {
		ts, err := c.WSSettings.Build()
		if err != nil {
			return nil, newError("Failed to build WebSocket config.").Base(err)
		}
		config.TransportSettings = append(config.TransportSettings, &internet.TransportConfig{
			ProtocolName: "websocket",
			Settings:     serial.ToTypedMessage(ts),
		})
	}
	if c.HTTPSettings != nil {
		ts, err := c.HTTPSettings.Build()
		if err != nil {
			return nil, newError("Failed to build HTTP config.").Base(err)
		}
		config.TransportSettings = append(config.TransportSettings, &internet.TransportConfig{
			ProtocolName: "http",
			Settings:     serial.ToTypedMessage(ts),
		})
	}
	if c.DSSettings != nil {
		ds, err := c.DSSettings.Build()
		if err != nil {
			return nil, newError("Failed to build DomainSocket config.").Base(err)
		}
		config.TransportSettings = append(config.TransportSettings, &internet.TransportConfig{
			ProtocolName: "domainsocket",
			Settings:     serial.ToTypedMessage(ds),
		})
	}
	if c.QUICSettings != nil {
		qs, err := c.QUICSettings.Build()
		if err != nil {
			return nil, newError("Failed to build QUIC config").Base(err)
		}
		config.TransportSettings = append(config.TransportSettings, &internet.TransportConfig{
			ProtocolName: "quic",
			Settings:     serial.ToTypedMessage(qs),
		})
	}
	if c.GRPCConfig == nil {
		c.GRPCConfig = c.GUNConfig
	}
	if c.GRPCConfig != nil {
		gs, err := c.GRPCConfig.Build()
		if err != nil {
			return nil, newError("Failed to build gRPC config.").Base(err)
		}
		config.TransportSettings = append(config.TransportSettings, &internet.TransportConfig{
			ProtocolName: "grpc",
			Settings:     serial.ToTypedMessage(gs),
		})
	}
	if c.HTTPUPGRADESettings != nil {
		hs, err := c.HTTPUPGRADESettings.Build()
		if err != nil {
			return nil, newError("Failed to build HttpUpgrade config.").Base(err)
		}
		config.TransportSettings = append(config.TransportSettings, &internet.TransportConfig{
			ProtocolName: "httpupgrade",
			Settings:     serial.ToTypedMessage(hs),
		})
	}
	if c.SocketSettings != nil {
		ss, err := c.SocketSettings.Build()
		if err != nil {
			return nil, newError("Failed to build sockopt").Base(err)
		}
		config.SocketSettings = ss
	}
	return config, nil
}

type ProxyConfig struct {
	Tag string `json:"tag,omitempty"`

	// TransportLayerProxy: For compatibility.
	TransportLayerProxy bool `json:"transportLayer,omitempty"`
}

// Build implements Buildable.
func (v *ProxyConfig) Build() (*internet.ProxyConfig, error) {
	if v.Tag == "" {
		return nil, newError("Proxy tag is not set.")
	}
	return &internet.ProxyConfig{
		Tag:                 v.Tag,
		TransportLayerProxy: v.TransportLayerProxy,
	}, nil
}<|MERGE_RESOLUTION|>--- conflicted
+++ resolved
@@ -147,16 +147,10 @@
 }
 
 type WebSocketConfig struct {
-<<<<<<< HEAD
+	Host                string            `json:"host,omitempty"`
 	Path                string            `json:"path,omitempty"`
 	Headers             map[string]string `json:"headers,omitempty"`
 	AcceptProxyProtocol bool              `json:"acceptProxyProtocol,omitempty"`
-=======
-	Host                string            `json:"host"`
-	Path                string            `json:"path"`
-	Headers             map[string]string `json:"headers"`
-	AcceptProxyProtocol bool              `json:"acceptProxyProtocol"`
->>>>>>> fbc56b88
 }
 
 // Build implements Buildable.
@@ -390,39 +384,20 @@
 }
 
 type TLSConfig struct {
-<<<<<<< HEAD
-	Insecure                             bool              `json:"allowInsecure,omitempty"`
-	Certs                                []*TLSCertConfig  `json:"certificates,omitempty"`
-	ServerName                           string            `json:"serverName,omitempty"`
-	ALPN                                 *StringList       `json:"alpn,omitempty"`
-	EnableSessionResumption              bool              `json:"enableSessionResumption,omitempty"`
-	DisableSystemRoot                    bool              `json:"disableSystemRoot,omitempty"`
-	MinVersion                           string            `json:"minVersion,omitempty"`
-	MaxVersion                           string            `json:"maxVersion,omitempty"`
-	CipherSuites                         string            `json:"cipherSuites,omitempty"`
-	PreferServerCipherSuites             bool              `json:"preferServerCipherSuites,omitempty"`
-	Fingerprint                          string            `json:"fingerprint,omitempty"`
-	RejectUnknownSNI                     bool              `json:"rejectUnknownSni,omitempty"`
-	PinnedPeerCertificateChainSha256     *[]string         `json:"pinnedPeerCertificateChainSha256,omitempty"`
-	PinnedPeerCertificatePublicKeySha256 *[]string         `json:"pinnedPeerCertificatePublicKeySha256,omitempty"`
-	MasterKeyLog                         string            `json:"masterKeyLog,omitempty"`
-	CloseTimeout                         duration.Duration `json:"closeTimeout,omitempty"`
-=======
-	Insecure                             bool             `json:"allowInsecure"`
-	Certs                                []*TLSCertConfig `json:"certificates"`
-	ServerName                           string           `json:"serverName"`
-	ALPN                                 *StringList      `json:"alpn"`
-	EnableSessionResumption              bool             `json:"enableSessionResumption"`
-	DisableSystemRoot                    bool             `json:"disableSystemRoot"`
-	MinVersion                           string           `json:"minVersion"`
-	MaxVersion                           string           `json:"maxVersion"`
-	CipherSuites                         string           `json:"cipherSuites"`
-	Fingerprint                          string           `json:"fingerprint"`
-	RejectUnknownSNI                     bool             `json:"rejectUnknownSni"`
-	PinnedPeerCertificateChainSha256     *[]string        `json:"pinnedPeerCertificateChainSha256"`
-	PinnedPeerCertificatePublicKeySha256 *[]string        `json:"pinnedPeerCertificatePublicKeySha256"`
-	MasterKeyLog                         string           `json:"masterKeyLog"`
->>>>>>> fbc56b88
+	Insecure                             bool             `json:"allowInsecure,omitempty"`
+	Certs                                []*TLSCertConfig `json:"certificates,omitempty"`
+	ServerName                           string           `json:"serverName,omitempty"`
+	ALPN                                 *StringList      `json:"alpn,omitempty"`
+	EnableSessionResumption              bool             `json:"enableSessionResumption,omitempty"`
+	DisableSystemRoot                    bool             `json:"disableSystemRoot,omitempty"`
+	MinVersion                           string           `json:"minVersion,omitempty"`
+	MaxVersion                           string           `json:"maxVersion,omitempty"`
+	CipherSuites                         string           `json:"cipherSuites,omitempty"`
+	Fingerprint                          string           `json:"fingerprint,omitempty"`
+	RejectUnknownSNI                     bool             `json:"rejectUnknownSni,omitempty"`
+	PinnedPeerCertificateChainSha256     *[]string        `json:"pinnedPeerCertificateChainSha256,omitempty"`
+	PinnedPeerCertificatePublicKeySha256 *[]string        `json:"pinnedPeerCertificatePublicKeySha256,omitempty"`
+	MasterKeyLog                         string           `json:"masterKeyLog,omitempty"`
 }
 
 // Build implements Buildable.
@@ -478,7 +453,6 @@
 	}
 
 	config.MasterKeyLog = c.MasterKeyLog
-	config.CloseTimeout = int64(c.CloseTimeout)
 
 	return config, nil
 }
@@ -775,36 +749,20 @@
 }
 
 type StreamConfig struct {
-<<<<<<< HEAD
-	Network         *TransportProtocol  `json:"network,omitempty"`
-	Security        string              `json:"security,omitempty"`
-	TLSSettings     *TLSConfig          `json:"tlsSettings,omitempty"`
-	REALITYSettings *REALITYConfig      `json:"realitySettings,omitempty"`
-	TCPSettings     *TCPConfig          `json:"tcpSettings,omitempty"`
-	KCPSettings     *KCPConfig          `json:"kcpSettings,omitempty"`
-	WSSettings      *WebSocketConfig    `json:"wsSettings,omitempty"`
-	HTTPSettings    *HTTPConfig         `json:"httpSettings,omitempty"`
-	DSSettings      *DomainSocketConfig `json:"dsSettings,omitempty"`
-	QUICSettings    *QUICConfig         `json:"quicSettings,omitempty"`
-	SocketSettings  *SocketConfig       `json:"sockopt,omitempty"`
-	GRPCConfig      *GRPCConfig         `json:"grpcSettings,omitempty"`
-	GUNConfig       *GRPCConfig         `json:"gunSettings,omitempty"`
-=======
-	Network             *TransportProtocol  `json:"network"`
-	Security            string              `json:"security"`
-	TLSSettings         *TLSConfig          `json:"tlsSettings"`
-	REALITYSettings     *REALITYConfig      `json:"realitySettings"`
-	TCPSettings         *TCPConfig          `json:"tcpSettings"`
-	KCPSettings         *KCPConfig          `json:"kcpSettings"`
-	WSSettings          *WebSocketConfig    `json:"wsSettings"`
-	HTTPSettings        *HTTPConfig         `json:"httpSettings"`
-	DSSettings          *DomainSocketConfig `json:"dsSettings"`
-	QUICSettings        *QUICConfig         `json:"quicSettings"`
-	SocketSettings      *SocketConfig       `json:"sockopt"`
-	GRPCConfig          *GRPCConfig         `json:"grpcSettings"`
-	GUNConfig           *GRPCConfig         `json:"gunSettings"`
-	HTTPUPGRADESettings *HttpUpgradeConfig  `json:"httpupgradeSettings"`
->>>>>>> fbc56b88
+	Network             *TransportProtocol  `json:"network,omitempty"`
+	Security            string              `json:"security,omitempty"`
+	TLSSettings         *TLSConfig          `json:"tlsSettings,omitempty"`
+	REALITYSettings     *REALITYConfig      `json:"realitySettings,omitempty"`
+	TCPSettings         *TCPConfig          `json:"tcpSettings,omitempty"`
+	KCPSettings         *KCPConfig          `json:"kcpSettings,omitempty"`
+	WSSettings          *WebSocketConfig    `json:"wsSettings,omitempty"`
+	HTTPSettings        *HTTPConfig         `json:"httpSettings,omitempty"`
+	DSSettings          *DomainSocketConfig `json:"dsSettings,omitempty"`
+	QUICSettings        *QUICConfig         `json:"quicSettings,omitempty"`
+	SocketSettings      *SocketConfig       `json:"sockopt,omitempty"`
+	GRPCConfig          *GRPCConfig         `json:"grpcSettings,omitempty"`
+	GUNConfig           *GRPCConfig         `json:"gunSettings,omitempty"`
+	HTTPUPGRADESettings *HttpUpgradeConfig  `json:"httpupgradeSettings,omitempty"`
 }
 
 // Build implements Buildable.
