package conf

import (
	"encoding/base64"
	"encoding/hex"
	"encoding/json"
	"math"
	"net/url"
	"runtime"
	"strconv"
	"strings"
	"syscall"

	"github.com/xtls/xray-core/common/errors"
	"github.com/xtls/xray-core/common/net"
	"github.com/xtls/xray-core/common/platform/filesystem"
	"github.com/xtls/xray-core/common/serial"
	"github.com/xtls/xray-core/infra/conf/cfgcommon/duration"
	"github.com/xtls/xray-core/transport/internet"
	"github.com/xtls/xray-core/transport/internet/httpupgrade"
	"github.com/xtls/xray-core/transport/internet/kcp"
	"github.com/xtls/xray-core/transport/internet/reality"
	"github.com/xtls/xray-core/transport/internet/splithttp"
	"github.com/xtls/xray-core/transport/internet/tcp"
	"github.com/xtls/xray-core/transport/internet/tls"
	"github.com/xtls/xray-core/transport/internet/websocket"
	"google.golang.org/protobuf/proto"
)

var (
	kcpHeaderLoader = NewJSONConfigLoader(ConfigCreatorCache{
		"none":         func() interface{} { return new(NoOpAuthenticator) },
		"srtp":         func() interface{} { return new(SRTPAuthenticator) },
		"utp":          func() interface{} { return new(UTPAuthenticator) },
		"wechat-video": func() interface{} { return new(WechatVideoAuthenticator) },
		"dtls":         func() interface{} { return new(DTLSAuthenticator) },
		"wireguard":    func() interface{} { return new(WireguardAuthenticator) },
		"dns":          func() interface{} { return new(DNSAuthenticator) },
	}, "type", "")

	tcpHeaderLoader = NewJSONConfigLoader(ConfigCreatorCache{
		"none": func() interface{} { return new(NoOpConnectionAuthenticator) },
		"http": func() interface{} { return new(Authenticator) },
	}, "type", "")
)

type KCPConfig struct {
	Mtu             *uint32         `json:"mtu,omitempty"`
	Tti             *uint32         `json:"tti,omitempty"`
	UpCap           *uint32         `json:"uplinkCapacity,omitempty"`
	DownCap         *uint32         `json:"downlinkCapacity,omitempty"`
	Congestion      *bool           `json:"congestion,omitempty"`
	ReadBufferSize  *uint32         `json:"readBufferSize,omitempty"`
	WriteBufferSize *uint32         `json:"writeBufferSize,omitempty"`
	HeaderConfig    json.RawMessage `json:"header,omitempty"`
	Seed            *string         `json:"seed,omitempty"`
}

// Build implements Buildable.
func (c *KCPConfig) Build() (proto.Message, error) {
	config := new(kcp.Config)

	if c.Mtu != nil {
		mtu := *c.Mtu
		if mtu < 576 || mtu > 1460 {
			return nil, errors.New("invalid mKCP MTU size: ", mtu).AtError()
		}
		config.Mtu = &kcp.MTU{Value: mtu}
	}
	if c.Tti != nil {
		tti := *c.Tti
		if tti < 10 || tti > 100 {
			return nil, errors.New("invalid mKCP TTI: ", tti).AtError()
		}
		config.Tti = &kcp.TTI{Value: tti}
	}
	if c.UpCap != nil {
		config.UplinkCapacity = &kcp.UplinkCapacity{Value: *c.UpCap}
	}
	if c.DownCap != nil {
		config.DownlinkCapacity = &kcp.DownlinkCapacity{Value: *c.DownCap}
	}
	if c.Congestion != nil {
		config.Congestion = *c.Congestion
	}
	if c.ReadBufferSize != nil {
		size := *c.ReadBufferSize
		if size > 0 {
			config.ReadBuffer = &kcp.ReadBuffer{Size: size * 1024 * 1024}
		} else {
			config.ReadBuffer = &kcp.ReadBuffer{Size: 512 * 1024}
		}
	}
	if c.WriteBufferSize != nil {
		size := *c.WriteBufferSize
		if size > 0 {
			config.WriteBuffer = &kcp.WriteBuffer{Size: size * 1024 * 1024}
		} else {
			config.WriteBuffer = &kcp.WriteBuffer{Size: 512 * 1024}
		}
	}
	if len(c.HeaderConfig) > 0 {
		headerConfig, _, err := kcpHeaderLoader.Load(c.HeaderConfig)
		if err != nil {
			return nil, errors.New("invalid mKCP header config.").Base(err).AtError()
		}
		ts, err := headerConfig.(Buildable).Build()
		if err != nil {
			return nil, errors.New("invalid mKCP header config").Base(err).AtError()
		}
		config.HeaderConfig = serial.ToTypedMessage(ts)
	}

	if c.Seed != nil {
		config.Seed = &kcp.EncryptionSeed{Seed: *c.Seed}
	}

	return config, nil
}

type TCPConfig struct {
	HeaderConfig        json.RawMessage `json:"header,omitempty"`
	AcceptProxyProtocol bool            `json:"acceptProxyProtocol,omitempty"`
}

// Build implements Buildable.
func (c *TCPConfig) Build() (proto.Message, error) {
	config := new(tcp.Config)
	if len(c.HeaderConfig) > 0 {
		headerConfig, _, err := tcpHeaderLoader.Load(c.HeaderConfig)
		if err != nil {
			return nil, errors.New("invalid TCP header config").Base(err).AtError()
		}
		ts, err := headerConfig.(Buildable).Build()
		if err != nil {
			return nil, errors.New("invalid TCP header config").Base(err).AtError()
		}
		config.HeaderSettings = serial.ToTypedMessage(ts)
	}
	if c.AcceptProxyProtocol {
		config.AcceptProxyProtocol = c.AcceptProxyProtocol
	}
	return config, nil
}

type WebSocketConfig struct {
	Host                string            `json:"host,omitempty"`
	Path                string            `json:"path,omitempty"`
	Headers             map[string]string `json:"headers,omitempty"`
	AcceptProxyProtocol bool              `json:"acceptProxyProtocol,omitempty"`
<<<<<<< HEAD
=======
	HeartbeatPeriod     uint32            `json:"heartbeatPeriod,omitempty"`
>>>>>>> 9d29ffc8
}

// Build implements Buildable.
func (c *WebSocketConfig) Build() (proto.Message, error) {
	path := c.Path
	var ed uint32
	if u, err := url.Parse(path); err == nil {
		if q := u.Query(); q.Get("ed") != "" {
			Ed, _ := strconv.Atoi(q.Get("ed"))
			ed = uint32(Ed)
			q.Del("ed")
			u.RawQuery = q.Encode()
			path = u.String()
		}
	}
	// Priority (client): host > serverName > address
	for k, v := range c.Headers {
		if strings.ToLower(k) == "host" {
			errors.PrintDeprecatedFeatureWarning(`"host" in "headers"`, `independent "host"`)
			if c.Host == "" {
				c.Host = v
			}
			delete(c.Headers, k)
		}
	}
	config := &websocket.Config{
		Path:                path,
		Host:                c.Host,
		Header:              c.Headers,
		AcceptProxyProtocol: c.AcceptProxyProtocol,
		Ed:                  ed,
		HeartbeatPeriod:     c.HeartbeatPeriod,
	}
	return config, nil
}

type HttpUpgradeConfig struct {
	Host                string            `json:"host,omitempty"`
	Path                string            `json:"path,omitempty"`
	Headers             map[string]string `json:"headers,omitempty"`
	AcceptProxyProtocol bool              `json:"acceptProxyProtocol,omitempty"`
}

// Build implements Buildable.
func (c *HttpUpgradeConfig) Build() (proto.Message, error) {
	path := c.Path
	var ed uint32
	if u, err := url.Parse(path); err == nil {
		if q := u.Query(); q.Get("ed") != "" {
			Ed, _ := strconv.Atoi(q.Get("ed"))
			ed = uint32(Ed)
			q.Del("ed")
			u.RawQuery = q.Encode()
			path = u.String()
		}
	}
	// Priority (client): host > serverName > address
	for k := range c.Headers {
		if strings.ToLower(k) == "host" {
			return nil, errors.New(`"headers" can't contain "host"`)
		}
	}
	config := &httpupgrade.Config{
		Path:                path,
		Host:                c.Host,
		Header:              c.Headers,
		AcceptProxyProtocol: c.AcceptProxyProtocol,
		Ed:                  ed,
	}
	return config, nil
}

type SplitHTTPConfig struct {
	Host                 string            `json:"host,omitempty"`
	Path                 string            `json:"path,omitempty"`
<<<<<<< HEAD
	Headers              map[string]string `json:"headers,omitempty"`
	ScMaxConcurrentPosts *Int32Range       `json:"scMaxConcurrentPosts,omitempty"`
	ScMaxEachPostBytes   *Int32Range       `json:"scMaxEachPostBytes,omitempty"`
	ScMinPostsIntervalMs *Int32Range       `json:"scMinPostsIntervalMs,omitempty"`
	NoSSEHeader          bool              `json:"noSSEHeader,omitempty"`
	XPaddingBytes        *Int32Range       `json:"xPaddingBytes,omitempty"`
	Xmux                 Xmux              `json:"xmux,omitempty"`
}

type Xmux struct {
	MaxConcurrency *Int32Range `json:"maxConcurrency,omitempty"`
	MaxConnections *Int32Range `json:"maxConnections,omitempty"`
	CMaxReuseTimes *Int32Range `json:"cMaxReuseTimes,omitempty"`
	CMaxLifetimeMs *Int32Range `json:"cMaxLifetimeMs,omitempty"`
=======
	Mode                 string            `json:"mode,omitempty"`
	Headers              map[string]string `json:"headers,omitempty"`
	XPaddingBytes        Int32Range        `json:"xPaddingBytes,omitempty"`
	NoGRPCHeader         bool              `json:"noGRPCHeader,omitempty"`
	NoSSEHeader          bool              `json:"noSSEHeader,omitempty"`
	ScMaxEachPostBytes   Int32Range        `json:"scMaxEachPostBytes,omitempty"`
	ScMinPostsIntervalMs Int32Range        `json:"scMinPostsIntervalMs,omitempty"`
	ScMaxBufferedPosts   int64             `json:"scMaxBufferedPosts,omitempty"`
	ScStreamUpServerSecs Int32Range        `json:"scStreamUpServerSecs,omitempty"`
	Xmux                 XmuxConfig        `json:"xmux,omitempty"`
	DownloadSettings     *StreamConfig     `json:"downloadSettings,omitempty"`
	Extra                json.RawMessage   `json:"extra,omitempty"`
}

type XmuxConfig struct {
	MaxConcurrency   Int32Range `json:"maxConcurrency,omitempty"`
	MaxConnections   Int32Range `json:"maxConnections,omitempty"`
	CMaxReuseTimes   Int32Range `json:"cMaxReuseTimes,omitempty"`
	HMaxRequestTimes Int32Range `json:"hMaxRequestTimes,omitempty"`
	HMaxReusableSecs Int32Range `json:"hMaxReusableSecs,omitempty"`
	HKeepAlivePeriod int64      `json:"hKeepAlivePeriod,omitempty"`
>>>>>>> 9d29ffc8
}

func newRangeConfig(input Int32Range) *splithttp.RangeConfig {
	return &splithttp.RangeConfig{
		From: input.From,
		To:   input.To,
	}
}

// Build implements Buildable.
func (c *SplitHTTPConfig) Build() (proto.Message, error) {
	if c.Extra != nil {
		var extra SplitHTTPConfig
		if err := json.Unmarshal(c.Extra, &extra); err != nil {
			return nil, errors.New(`Failed to unmarshal "extra".`).Base(err)
		}
		extra.Host = c.Host
		extra.Path = c.Path
		extra.Mode = c.Mode
		c = &extra
	}

	switch c.Mode {
	case "":
		c.Mode = "auto"
	case "auto", "packet-up", "stream-up", "stream-one":
	default:
		return nil, errors.New("unsupported mode: " + c.Mode)
	}

	// Priority (client): host > serverName > address
	for k := range c.Headers {
		if strings.ToLower(k) == "host" {
			return nil, errors.New(`"headers" can't contain "host"`)
		}
	}

	if c.XPaddingBytes != (Int32Range{}) && (c.XPaddingBytes.From <= 0 || c.XPaddingBytes.To <= 0) {
		return nil, errors.New("xPaddingBytes cannot be disabled")
	}

	if c.Xmux.MaxConnections.To > 0 && c.Xmux.MaxConcurrency.To > 0 {
		return nil, errors.New("maxConnections cannot be specified together with maxConcurrency")
	}
	if c.Xmux == (XmuxConfig{}) {
		c.Xmux.MaxConcurrency.From = 16
		c.Xmux.MaxConcurrency.To = 32
		c.Xmux.HMaxRequestTimes.From = 600
		c.Xmux.HMaxRequestTimes.To = 900
		c.Xmux.HMaxReusableSecs.From = 1800
		c.Xmux.HMaxReusableSecs.To = 3000
	}

	config := &splithttp.Config{
		Host:                 c.Host,
		Path:                 c.Path,
		Mode:                 c.Mode,
		Headers:              c.Headers,
		XPaddingBytes:        newRangeConfig(c.XPaddingBytes),
		NoGRPCHeader:         c.NoGRPCHeader,
		NoSSEHeader:          c.NoSSEHeader,
		ScMaxEachPostBytes:   newRangeConfig(c.ScMaxEachPostBytes),
		ScMinPostsIntervalMs: newRangeConfig(c.ScMinPostsIntervalMs),
		ScMaxBufferedPosts:   c.ScMaxBufferedPosts,
		ScStreamUpServerSecs: newRangeConfig(c.ScStreamUpServerSecs),
		Xmux: &splithttp.XmuxConfig{
			MaxConcurrency:   newRangeConfig(c.Xmux.MaxConcurrency),
			MaxConnections:   newRangeConfig(c.Xmux.MaxConnections),
			CMaxReuseTimes:   newRangeConfig(c.Xmux.CMaxReuseTimes),
			HMaxRequestTimes: newRangeConfig(c.Xmux.HMaxRequestTimes),
			HMaxReusableSecs: newRangeConfig(c.Xmux.HMaxReusableSecs),
			HKeepAlivePeriod: c.Xmux.HKeepAlivePeriod,
		},
	}

<<<<<<< HEAD
type HTTPConfig struct {
	Host               *StringList            `json:"host,omitempty"`
	Path               string                 `json:"path,omitempty"`
	ReadIdleTimeout    int32                  `json:"read_idle_timeout,omitempty"`
	HealthCheckTimeout int32                  `json:"health_check_timeout,omitempty"`
	Method             string                 `json:"method,omitempty"`
	Headers            map[string]*StringList `json:"headers,omitempty"`
}

// Build implements Buildable.
func (c *HTTPConfig) Build() (proto.Message, error) {
	if c.ReadIdleTimeout <= 0 {
		c.ReadIdleTimeout = 0
	}
	if c.HealthCheckTimeout <= 0 {
		c.HealthCheckTimeout = 0
	}
	config := &http.Config{
		Path:               c.Path,
		IdleTimeout:        c.ReadIdleTimeout,
		HealthCheckTimeout: c.HealthCheckTimeout,
	}
	if c.Host != nil {
		config.Host = []string(*c.Host)
	}
	if c.Method != "" {
		config.Method = c.Method
	}
	if len(c.Headers) > 0 {
		config.Header = make([]*httpheader.Header, 0, len(c.Headers))
		headerNames := sortMapKeys(c.Headers)
		for _, key := range headerNames {
			value := c.Headers[key]
			if value == nil {
				return nil, errors.New("empty HTTP header value: " + key).AtError()
			}
			config.Header = append(config.Header, &httpheader.Header{
				Name:  key,
				Value: append([]string(nil), (*value)...),
			})
=======
	if c.DownloadSettings != nil {
		if c.Mode == "stream-one" {
			return nil, errors.New(`Can not use "downloadSettings" in "stream-one" mode.`)
		}
		var err error
		if config.DownloadSettings, err = c.DownloadSettings.Build(); err != nil {
			return nil, errors.New(`Failed to build "downloadSettings".`).Base(err)
>>>>>>> 9d29ffc8
		}
	}

	return config, nil
}

func readFileOrString(f string, s []string) ([]byte, error) {
	if len(f) > 0 {
		return filesystem.ReadFile(f)
	}
	if len(s) > 0 {
		return []byte(strings.Join(s, "\n")), nil
	}
	return nil, errors.New("both file and bytes are empty.")
}

type TLSCertConfig struct {
	CertFile       string   `json:"certificateFile,omitempty"`
	CertStr        []string `json:"certificate,omitempty"`
	KeyFile        string   `json:"keyFile,omitempty"`
	KeyStr         []string `json:"key,omitempty"`
	Usage          string   `json:"usage,omitempty"`
	OcspStapling   uint64   `json:"ocspStapling,omitempty"`
	OneTimeLoading bool     `json:"oneTimeLoading,omitempty"`
	BuildChain     bool     `json:"buildChain,omitempty"`
}

// Build implements Buildable.
func (c *TLSCertConfig) Build() (*tls.Certificate, error) {
	certificate := new(tls.Certificate)

	cert, err := readFileOrString(c.CertFile, c.CertStr)
	if err != nil {
		return nil, errors.New("failed to parse certificate").Base(err)
	}
	certificate.Certificate = cert
	certificate.CertificatePath = c.CertFile

	if len(c.KeyFile) > 0 || len(c.KeyStr) > 0 {
		key, err := readFileOrString(c.KeyFile, c.KeyStr)
		if err != nil {
			return nil, errors.New("failed to parse key").Base(err)
		}
		certificate.Key = key
		certificate.KeyPath = c.KeyFile
	}

	switch strings.ToLower(c.Usage) {
	case "encipherment":
		certificate.Usage = tls.Certificate_ENCIPHERMENT
	case "verify":
		certificate.Usage = tls.Certificate_AUTHORITY_VERIFY
	case "issue":
		certificate.Usage = tls.Certificate_AUTHORITY_ISSUE
	default:
		certificate.Usage = tls.Certificate_ENCIPHERMENT
	}
	if certificate.KeyPath == "" && certificate.CertificatePath == "" {
		certificate.OneTimeLoading = true
	} else {
		certificate.OneTimeLoading = c.OneTimeLoading
	}
	certificate.OcspStapling = c.OcspStapling
	certificate.BuildChain = c.BuildChain

	return certificate, nil
}

type TLSConfig struct {
	Insecure                             bool             `json:"allowInsecure,omitempty"`
	Certs                                []*TLSCertConfig `json:"certificates,omitempty"`
	ServerName                           string           `json:"serverName,omitempty"`
	ALPN                                 *StringList      `json:"alpn,omitempty"`
	EnableSessionResumption              bool             `json:"enableSessionResumption,omitempty"`
	DisableSystemRoot                    bool             `json:"disableSystemRoot,omitempty"`
	MinVersion                           string           `json:"minVersion,omitempty"`
	MaxVersion                           string           `json:"maxVersion,omitempty"`
	CipherSuites                         string           `json:"cipherSuites,omitempty"`
	Fingerprint                          string           `json:"fingerprint,omitempty"`
	RejectUnknownSNI                     bool             `json:"rejectUnknownSni,omitempty"`
	PinnedPeerCertificateChainSha256     *[]string        `json:"pinnedPeerCertificateChainSha256,omitempty"`
	PinnedPeerCertificatePublicKeySha256 *[]string        `json:"pinnedPeerCertificatePublicKeySha256,omitempty"`
<<<<<<< HEAD
=======
	CurvePreferences                     *StringList      `json:"curvePreferences,omitempty"`
>>>>>>> 9d29ffc8
	MasterKeyLog                         string           `json:"masterKeyLog,omitempty"`
}

// Build implements Buildable.
func (c *TLSConfig) Build() (proto.Message, error) {
	config := new(tls.Config)
	config.Certificate = make([]*tls.Certificate, len(c.Certs))
	for idx, certConf := range c.Certs {
		cert, err := certConf.Build()
		if err != nil {
			return nil, err
		}
		config.Certificate[idx] = cert
	}
	serverName := c.ServerName
	config.AllowInsecure = c.Insecure
	if len(c.ServerName) > 0 {
		config.ServerName = serverName
	}
	if c.ALPN != nil && len(*c.ALPN) > 0 {
		config.NextProtocol = []string(*c.ALPN)
	}
	if c.CurvePreferences != nil && len(*c.CurvePreferences) > 0 {
		config.CurvePreferences = []string(*c.CurvePreferences)
	}
	config.EnableSessionResumption = c.EnableSessionResumption
	config.DisableSystemRoot = c.DisableSystemRoot
	config.MinVersion = c.MinVersion
	config.MaxVersion = c.MaxVersion
	config.CipherSuites = c.CipherSuites
	config.Fingerprint = strings.ToLower(c.Fingerprint)
	if config.Fingerprint != "unsafe" && tls.GetFingerprint(config.Fingerprint) == nil {
		return nil, errors.New(`unknown fingerprint: `, config.Fingerprint)
	}
	config.RejectUnknownSni = c.RejectUnknownSNI

	if c.PinnedPeerCertificateChainSha256 != nil {
		config.PinnedPeerCertificateChainSha256 = [][]byte{}
		for _, v := range *c.PinnedPeerCertificateChainSha256 {
			hashValue, err := base64.StdEncoding.DecodeString(v)
			if err != nil {
				return nil, err
			}
			config.PinnedPeerCertificateChainSha256 = append(config.PinnedPeerCertificateChainSha256, hashValue)
		}
	}

	if c.PinnedPeerCertificatePublicKeySha256 != nil {
		config.PinnedPeerCertificatePublicKeySha256 = [][]byte{}
		for _, v := range *c.PinnedPeerCertificatePublicKeySha256 {
			hashValue, err := base64.StdEncoding.DecodeString(v)
			if err != nil {
				return nil, err
			}
			config.PinnedPeerCertificatePublicKeySha256 = append(config.PinnedPeerCertificatePublicKeySha256, hashValue)
		}
	}

	config.MasterKeyLog = c.MasterKeyLog

	return config, nil
}

type REALITYConfig struct {
<<<<<<< HEAD
	Show         bool              `json:"show,omitempty"`
	MasterKeyLog string            `json:"masterKeyLog,omitempty"`
	CloseTimeout duration.Duration `json:"closeTimeout,omitempty"`
	Dest         json.RawMessage   `json:"dest,omitempty"`
	Target       json.RawMessage   `json:"target,omitempty"`
	Type         string            `json:"type,omitempty"`
	Xver         uint64            `json:"xver,omitempty"`
	ServerNames  []string          `json:"serverNames,omitempty"`
	PrivateKey   string            `json:"privateKey,omitempty"`
	MinClientVer string            `json:"minClientVer,omitempty"`
	MaxClientVer string            `json:"maxClientVer,omitempty"`
	MaxTimeDiff  uint64            `json:"maxTimeDiff,omitempty"`
	ShortIds     []string          `json:"shortIds,omitempty"`
=======
	MasterKeyLog string          `json:"masterKeyLog,omitempty"`
	Show         bool            `json:"show,omitempty"`
	Target       json.RawMessage `json:"target,omitempty"`
	Dest         json.RawMessage `json:"dest,omitempty"`
	Type         string          `json:"type,omitempty"`
	Xver         uint64          `json:"xver,omitempty"`
	ServerNames  []string        `json:"serverNames,omitempty"`
	PrivateKey   string          `json:"privateKey,omitempty"`
	MinClientVer string          `json:"minClientVer,omitempty"`
	MaxClientVer string          `json:"maxClientVer,omitempty"`
	MaxTimeDiff  uint64          `json:"maxTimeDiff,omitempty"`
	ShortIds     []string        `json:"shortIds,omitempty"`
>>>>>>> 9d29ffc8

	Fingerprint string `json:"fingerprint,omitempty"`
	ServerName  string `json:"serverName,omitempty"`
	PublicKey   string `json:"publicKey,omitempty"`
	ShortId     string `json:"shortId,omitempty"`
	SpiderX     string `json:"spiderX,omitempty"`
}

func (c *REALITYConfig) Build() (proto.Message, error) {
	config := new(reality.Config)
	config.MasterKeyLog = c.MasterKeyLog
<<<<<<< HEAD
	config.CloseTimeout = int64(c.CloseTimeout)
=======
	config.Show = c.Show
>>>>>>> 9d29ffc8
	var err error
	if c.Target != nil {
		c.Dest = c.Target
	}
	if c.Dest != nil {
		var i uint16
		var s string
		if err = json.Unmarshal(c.Dest, &i); err == nil {
			s = strconv.Itoa(int(i))
		} else {
			_ = json.Unmarshal(c.Dest, &s)
		}
		if c.Type == "" && s != "" {
			switch s[0] {
			case '@', '/':
				c.Type = "unix"
				if s[0] == '@' && len(s) > 1 && s[1] == '@' && (runtime.GOOS == "linux" || runtime.GOOS == "android") {
					fullAddr := make([]byte, len(syscall.RawSockaddrUnix{}.Path)) // may need padding to work with haproxy
					copy(fullAddr, s[1:])
					s = string(fullAddr)
				}
			default:
				if _, err = strconv.Atoi(s); err == nil {
					s = "127.0.0.1:" + s
				}
				if _, _, err = net.SplitHostPort(s); err == nil {
					c.Type = "tcp"
				}
			}
		}
		if c.Type == "" {
			return nil, errors.New(`please fill in a valid value for "target"`)
		}
		if c.Xver > 2 {
			return nil, errors.New(`invalid PROXY protocol version, "xver" only accepts 0, 1, 2`)
		}
		if len(c.ServerNames) == 0 {
			return nil, errors.New(`empty "serverNames"`)
		}
		if c.PrivateKey == "" {
			return nil, errors.New(`empty "privateKey"`)
		}
		if config.PrivateKey, err = base64.RawURLEncoding.DecodeString(c.PrivateKey); err != nil || len(config.PrivateKey) != 32 {
			return nil, errors.New(`invalid "privateKey": `, c.PrivateKey)
		}
		if c.MinClientVer != "" {
			config.MinClientVer = make([]byte, 3)
			var u uint64
			for i, s := range strings.Split(c.MinClientVer, ".") {
				if i == 3 {
					return nil, errors.New(`invalid "minClientVer": `, c.MinClientVer)
				}
				if u, err = strconv.ParseUint(s, 10, 8); err != nil {
					return nil, errors.New(`"minClientVer[`, i, `]" should be less than 256`)
				} else {
					config.MinClientVer[i] = byte(u)
				}
			}
		}
		if c.MaxClientVer != "" {
			config.MaxClientVer = make([]byte, 3)
			var u uint64
			for i, s := range strings.Split(c.MaxClientVer, ".") {
				if i == 3 {
					return nil, errors.New(`invalid "maxClientVer": `, c.MaxClientVer)
				}
				if u, err = strconv.ParseUint(s, 10, 8); err != nil {
					return nil, errors.New(`"maxClientVer[`, i, `]" should be less than 256`)
				} else {
					config.MaxClientVer[i] = byte(u)
				}
			}
		}
		if len(c.ShortIds) == 0 {
			return nil, errors.New(`empty "shortIds"`)
		}
		config.ShortIds = make([][]byte, len(c.ShortIds))
		for i, s := range c.ShortIds {
			config.ShortIds[i] = make([]byte, 8)
			if _, err = hex.Decode(config.ShortIds[i], []byte(s)); err != nil {
				return nil, errors.New(`invalid "shortIds[`, i, `]": `, s)
			}
		}
		config.Dest = s
		config.Type = c.Type
		config.Xver = c.Xver
		config.ServerNames = c.ServerNames
		config.MaxTimeDiff = c.MaxTimeDiff
	} else {
		config.Fingerprint = strings.ToLower(c.Fingerprint)
		if config.Fingerprint == "unsafe" || config.Fingerprint == "hellogolang" {
			return nil, errors.New(`invalid "fingerprint": `, config.Fingerprint)
		}
		if tls.GetFingerprint(config.Fingerprint) == nil {
			return nil, errors.New(`unknown "fingerprint": `, config.Fingerprint)
		}
		if len(c.ServerNames) != 0 {
			return nil, errors.New(`non-empty "serverNames", please use "serverName" instead`)
		}
		if c.PublicKey == "" {
			return nil, errors.New(`empty "publicKey"`)
		}
		if config.PublicKey, err = base64.RawURLEncoding.DecodeString(c.PublicKey); err != nil || len(config.PublicKey) != 32 {
			return nil, errors.New(`invalid "publicKey": `, c.PublicKey)
		}
		if len(c.ShortIds) != 0 {
			return nil, errors.New(`non-empty "shortIds", please use "shortId" instead`)
		}
		config.ShortId = make([]byte, 8)
		if _, err = hex.Decode(config.ShortId, []byte(c.ShortId)); err != nil {
			return nil, errors.New(`invalid "shortId": `, c.ShortId)
		}
		if c.SpiderX == "" {
			c.SpiderX = "/"
		}
		if c.SpiderX[0] != '/' {
			return nil, errors.New(`invalid "spiderX": `, c.SpiderX)
		}
		config.SpiderY = make([]int64, 10)
		u, _ := url.Parse(c.SpiderX)
		q := u.Query()
		parse := func(param string, index int) {
			if q.Get(param) != "" {
				s := strings.Split(q.Get(param), "-")
				if len(s) == 1 {
					config.SpiderY[index], _ = strconv.ParseInt(s[0], 10, 64)
					config.SpiderY[index+1], _ = strconv.ParseInt(s[0], 10, 64)
				} else {
					config.SpiderY[index], _ = strconv.ParseInt(s[0], 10, 64)
					config.SpiderY[index+1], _ = strconv.ParseInt(s[1], 10, 64)
				}
			}
			q.Del(param)
		}
		parse("p", 0) // padding
		parse("c", 2) // concurrency
		parse("t", 4) // times
		parse("i", 6) // interval
		parse("r", 8) // return
		u.RawQuery = q.Encode()
		config.SpiderX = u.String()
		config.ServerName = c.ServerName
	}
	return config, nil
}

type TransportProtocol string

// Build implements Buildable.
func (p TransportProtocol) Build() (string, error) {
	switch strings.ToLower(string(p)) {
	case "raw", "tcp":
		return "tcp", nil
	case "xhttp", "splithttp":
		return "splithttp", nil
	case "kcp", "mkcp":
		return "mkcp", nil
	case "grpc":
		errors.PrintDeprecatedFeatureWarning("gRPC transport (with unnecessary costs, etc.)", "XHTTP stream-up H2")
		return "grpc", nil
	case "ws", "websocket":
		errors.PrintDeprecatedFeatureWarning("WebSocket transport (with ALPN http/1.1, etc.)", "XHTTP H2 & H3")
		return "websocket", nil
	case "httpupgrade":
		errors.PrintDeprecatedFeatureWarning("HTTPUpgrade transport (with ALPN http/1.1, etc.)", "XHTTP H2 & H3")
		return "httpupgrade", nil
	case "h2", "h3", "http":
		return "", errors.PrintRemovedFeatureError("HTTP transport (without header padding, etc.)", "XHTTP stream-one H2 & H3")
	case "quic":
		return "", errors.PrintRemovedFeatureError("QUIC transport (without web service, etc.)", "XHTTP stream-one H3")
	default:
		return "", errors.New("Config: unknown transport protocol: ", p)
	}
}

type CustomSockoptConfig struct {
	Level string `json:"level,omitempty"`
	Opt   string `json:"opt,omitempty"`
	Value string `json:"value,omitempty"`
	Type  string `json:"type,omitempty"`
}

type SocketConfig struct {
	Mark                 int32                  `json:"mark,omitempty"`
	TFO                  interface{}            `json:"tcpFastOpen,omitempty"`
	TProxy               string                 `json:"tproxy,omitempty"`
	AcceptProxyProtocol  bool                   `json:"acceptProxyProtocol,omitempty"`
	DomainStrategy       string                 `json:"domainStrategy,omitempty"`
	DialerProxy          string                 `json:"dialerProxy,omitempty"`
	TCPKeepAliveInterval int32                  `json:"tcpKeepAliveInterval,omitempty"`
	TCPKeepAliveIdle     int32                  `json:"tcpKeepAliveIdle,omitempty"`
	TCPCongestion        string                 `json:"tcpCongestion,omitempty"`
	TCPWindowClamp       int32                  `json:"tcpWindowClamp,omitempty"`
	TCPMaxSeg            int32                  `json:"tcpMaxSeg,omitempty"`
<<<<<<< HEAD
	TcpNoDelay           bool                   `json:"tcpNoDelay,omitempty"`
=======
	Penetrate            bool                   `json:"penetrate,omitempty"`
>>>>>>> 9d29ffc8
	TCPUserTimeout       int32                  `json:"tcpUserTimeout,omitempty"`
	V6only               bool                   `json:"v6only,omitempty"`
	Interface            string                 `json:"interface,omitempty"`
	TcpMptcp             bool                   `json:"tcpMptcp,omitempty"`
	CustomSockopt        []*CustomSockoptConfig `json:"customSockopt,omitempty"`
}

// Build implements Buildable.
func (c *SocketConfig) Build() (*internet.SocketConfig, error) {
	tfo := int32(0) // don't invoke setsockopt() for TFO
	if c.TFO != nil {
		switch v := c.TFO.(type) {
		case bool:
			if v {
				tfo = 256
			} else {
				tfo = -1 // TFO need to be disabled
			}
		case float64:
			tfo = int32(math.Min(v, math.MaxInt32))
		default:
			return nil, errors.New("tcpFastOpen: only boolean and integer value is acceptable")
		}
	}
	var tproxy internet.SocketConfig_TProxyMode
	switch strings.ToLower(c.TProxy) {
	case "tproxy":
		tproxy = internet.SocketConfig_TProxy
	case "redirect":
		tproxy = internet.SocketConfig_Redirect
	default:
		tproxy = internet.SocketConfig_Off
	}

	dStrategy := internet.DomainStrategy_AS_IS
	switch strings.ToLower(c.DomainStrategy) {
	case "asis", "":
		dStrategy = internet.DomainStrategy_AS_IS
	case "useip":
		dStrategy = internet.DomainStrategy_USE_IP
	case "useipv4":
		dStrategy = internet.DomainStrategy_USE_IP4
	case "useipv6":
		dStrategy = internet.DomainStrategy_USE_IP6
	case "useipv4v6":
		dStrategy = internet.DomainStrategy_USE_IP46
	case "useipv6v4":
		dStrategy = internet.DomainStrategy_USE_IP64
	case "forceip":
		dStrategy = internet.DomainStrategy_FORCE_IP
	case "forceipv4":
		dStrategy = internet.DomainStrategy_FORCE_IP4
	case "forceipv6":
		dStrategy = internet.DomainStrategy_FORCE_IP6
	case "forceipv4v6":
		dStrategy = internet.DomainStrategy_FORCE_IP46
	case "forceipv6v4":
		dStrategy = internet.DomainStrategy_FORCE_IP64
	default:
		return nil, errors.New("unsupported domain strategy: ", c.DomainStrategy)
	}

	var customSockopts []*internet.CustomSockopt

	for _, copt := range c.CustomSockopt {
		customSockopt := &internet.CustomSockopt{
			Level: copt.Level,
			Opt:   copt.Opt,
			Value: copt.Value,
			Type:  copt.Type,
		}
		customSockopts = append(customSockopts, customSockopt)
	}

	return &internet.SocketConfig{
		Mark:                 c.Mark,
		Tfo:                  tfo,
		Tproxy:               tproxy,
		DomainStrategy:       dStrategy,
		AcceptProxyProtocol:  c.AcceptProxyProtocol,
		DialerProxy:          c.DialerProxy,
		TcpKeepAliveInterval: c.TCPKeepAliveInterval,
		TcpKeepAliveIdle:     c.TCPKeepAliveIdle,
		TcpCongestion:        c.TCPCongestion,
		TcpWindowClamp:       c.TCPWindowClamp,
		TcpMaxSeg:            c.TCPMaxSeg,
		Penetrate:            c.Penetrate,
		TcpUserTimeout:       c.TCPUserTimeout,
		V6Only:               c.V6only,
		Interface:            c.Interface,
		TcpMptcp:             c.TcpMptcp,
		CustomSockopt:        customSockopts,
	}, nil
}

type StreamConfig struct {
<<<<<<< HEAD
=======
	Address             *Address           `json:"address,omitempty"`
	Port                uint16             `json:"port,omitempty"`
>>>>>>> 9d29ffc8
	Network             *TransportProtocol `json:"network,omitempty"`
	Security            string             `json:"security,omitempty"`
	TLSSettings         *TLSConfig         `json:"tlsSettings,omitempty"`
	REALITYSettings     *REALITYConfig     `json:"realitySettings,omitempty"`
	RAWSettings         *TCPConfig         `json:"rawSettings,omitempty"`
	TCPSettings         *TCPConfig         `json:"tcpSettings,omitempty"`
<<<<<<< HEAD
	KCPSettings         *KCPConfig         `json:"kcpSettings,omitempty"`
	WSSettings          *WebSocketConfig   `json:"wsSettings,omitempty"`
	HTTPSettings        *HTTPConfig        `json:"httpSettings,omitempty"`
	SocketSettings      *SocketConfig      `json:"sockopt,omitempty"`
	GRPCConfig          *GRPCConfig        `json:"grpcSettings,omitempty"`
	GUNConfig           *GRPCConfig        `json:"gunSettings,omitempty"`
	HTTPUPGRADESettings *HttpUpgradeConfig `json:"httpupgradeSettings,omitempty"`
	SplitHTTPSettings   *SplitHTTPConfig   `json:"splithttpSettings,omitempty"`
=======
	XHTTPSettings       *SplitHTTPConfig   `json:"xhttpSettings,omitempty"`
	SplitHTTPSettings   *SplitHTTPConfig   `json:"splithttpSettings,omitempty"`
	KCPSettings         *KCPConfig         `json:"kcpSettings,omitempty"`
	GRPCSettings        *GRPCConfig        `json:"grpcSettings,omitempty"`
	WSSettings          *WebSocketConfig   `json:"wsSettings,omitempty"`
	HTTPUPGRADESettings *HttpUpgradeConfig `json:"httpupgradeSettings,omitempty"`
	SocketSettings      *SocketConfig      `json:"sockopt,omitempty"`
>>>>>>> 9d29ffc8
}

// Build implements Buildable.
func (c *StreamConfig) Build() (*internet.StreamConfig, error) {
	config := &internet.StreamConfig{
		Port:         uint32(c.Port),
		ProtocolName: "tcp",
	}
	if c.Address != nil {
		config.Address = c.Address.Build()
	}
	if c.Network != nil {
		protocol, err := c.Network.Build()
		if err != nil {
			return nil, err
		}
		config.ProtocolName = protocol
	}
	switch strings.ToLower(c.Security) {
	case "", "none":
	case "tls":
		tlsSettings := c.TLSSettings
		if tlsSettings == nil {
			tlsSettings = &TLSConfig{}
		}
		ts, err := tlsSettings.Build()
		if err != nil {
			return nil, errors.New("Failed to build TLS config.").Base(err)
		}
		tm := serial.ToTypedMessage(ts)
		config.SecuritySettings = append(config.SecuritySettings, tm)
		config.SecurityType = tm.Type
	case "reality":
		if config.ProtocolName != "tcp" && config.ProtocolName != "splithttp" && config.ProtocolName != "grpc" {
			return nil, errors.New("REALITY only supports RAW, XHTTP and gRPC for now.")
		}
		if c.REALITYSettings == nil {
			return nil, errors.New(`REALITY: Empty "realitySettings".`)
		}
		ts, err := c.REALITYSettings.Build()
		if err != nil {
			return nil, errors.New("Failed to build REALITY config.").Base(err)
		}
		tm := serial.ToTypedMessage(ts)
		config.SecuritySettings = append(config.SecuritySettings, tm)
		config.SecurityType = tm.Type
	case "xtls":
		return nil, errors.PrintRemovedFeatureError(`Legacy XTLS`, `xtls-rprx-vision with TLS or REALITY`)
	default:
		return nil, errors.New(`Unknown security "` + c.Security + `".`)
	}
	if c.RAWSettings != nil {
		c.TCPSettings = c.RAWSettings
	}
	if c.TCPSettings != nil {
		ts, err := c.TCPSettings.Build()
		if err != nil {
			return nil, errors.New("Failed to build RAW config.").Base(err)
		}
		config.TransportSettings = append(config.TransportSettings, &internet.TransportConfig{
			ProtocolName: "tcp",
			Settings:     serial.ToTypedMessage(ts),
		})
	}
	if c.XHTTPSettings != nil {
		c.SplitHTTPSettings = c.XHTTPSettings
	}
	if c.SplitHTTPSettings != nil {
		hs, err := c.SplitHTTPSettings.Build()
		if err != nil {
			return nil, errors.New("Failed to build XHTTP config.").Base(err)
		}
		config.TransportSettings = append(config.TransportSettings, &internet.TransportConfig{
			ProtocolName: "splithttp",
			Settings:     serial.ToTypedMessage(hs),
		})
	}
	if c.KCPSettings != nil {
		ts, err := c.KCPSettings.Build()
		if err != nil {
			return nil, errors.New("Failed to build mKCP config.").Base(err)
		}
		config.TransportSettings = append(config.TransportSettings, &internet.TransportConfig{
			ProtocolName: "mkcp",
			Settings:     serial.ToTypedMessage(ts),
		})
	}
	if c.GRPCSettings != nil {
		gs, err := c.GRPCSettings.Build()
		if err != nil {
			return nil, errors.New("Failed to build gRPC config.").Base(err)
		}
		config.TransportSettings = append(config.TransportSettings, &internet.TransportConfig{
			ProtocolName: "grpc",
			Settings:     serial.ToTypedMessage(gs),
		})
	}
	if c.WSSettings != nil {
		ts, err := c.WSSettings.Build()
		if err != nil {
			return nil, errors.New("Failed to build WebSocket config.").Base(err)
		}
		config.TransportSettings = append(config.TransportSettings, &internet.TransportConfig{
			ProtocolName: "websocket",
			Settings:     serial.ToTypedMessage(ts),
		})
	}
	if c.HTTPUPGRADESettings != nil {
		hs, err := c.HTTPUPGRADESettings.Build()
		if err != nil {
			return nil, errors.New("Failed to build HTTPUpgrade config.").Base(err)
		}
		config.TransportSettings = append(config.TransportSettings, &internet.TransportConfig{
			ProtocolName: "httpupgrade",
			Settings:     serial.ToTypedMessage(hs),
		})
	}
	if c.SocketSettings != nil {
		ss, err := c.SocketSettings.Build()
		if err != nil {
			return nil, errors.New("Failed to build sockopt.").Base(err)
		}
		config.SocketSettings = ss
	}
	return config, nil
}

type ProxyConfig struct {
	Tag string `json:"tag,omitempty"`

	// TransportLayerProxy: For compatibility.
	TransportLayerProxy bool `json:"transportLayer,omitempty"`
}

// Build implements Buildable.
func (v *ProxyConfig) Build() (*internet.ProxyConfig, error) {
	if v.Tag == "" {
		return nil, errors.New("Proxy tag is not set.")
	}
	return &internet.ProxyConfig{
		Tag:                 v.Tag,
		TransportLayerProxy: v.TransportLayerProxy,
	}, nil
}<|MERGE_RESOLUTION|>--- conflicted
+++ resolved
@@ -15,7 +15,6 @@
 	"github.com/xtls/xray-core/common/net"
 	"github.com/xtls/xray-core/common/platform/filesystem"
 	"github.com/xtls/xray-core/common/serial"
-	"github.com/xtls/xray-core/infra/conf/cfgcommon/duration"
 	"github.com/xtls/xray-core/transport/internet"
 	"github.com/xtls/xray-core/transport/internet/httpupgrade"
 	"github.com/xtls/xray-core/transport/internet/kcp"
@@ -148,10 +147,7 @@
 	Path                string            `json:"path,omitempty"`
 	Headers             map[string]string `json:"headers,omitempty"`
 	AcceptProxyProtocol bool              `json:"acceptProxyProtocol,omitempty"`
-<<<<<<< HEAD
-=======
 	HeartbeatPeriod     uint32            `json:"heartbeatPeriod,omitempty"`
->>>>>>> 9d29ffc8
 }
 
 // Build implements Buildable.
@@ -227,22 +223,6 @@
 type SplitHTTPConfig struct {
 	Host                 string            `json:"host,omitempty"`
 	Path                 string            `json:"path,omitempty"`
-<<<<<<< HEAD
-	Headers              map[string]string `json:"headers,omitempty"`
-	ScMaxConcurrentPosts *Int32Range       `json:"scMaxConcurrentPosts,omitempty"`
-	ScMaxEachPostBytes   *Int32Range       `json:"scMaxEachPostBytes,omitempty"`
-	ScMinPostsIntervalMs *Int32Range       `json:"scMinPostsIntervalMs,omitempty"`
-	NoSSEHeader          bool              `json:"noSSEHeader,omitempty"`
-	XPaddingBytes        *Int32Range       `json:"xPaddingBytes,omitempty"`
-	Xmux                 Xmux              `json:"xmux,omitempty"`
-}
-
-type Xmux struct {
-	MaxConcurrency *Int32Range `json:"maxConcurrency,omitempty"`
-	MaxConnections *Int32Range `json:"maxConnections,omitempty"`
-	CMaxReuseTimes *Int32Range `json:"cMaxReuseTimes,omitempty"`
-	CMaxLifetimeMs *Int32Range `json:"cMaxLifetimeMs,omitempty"`
-=======
 	Mode                 string            `json:"mode,omitempty"`
 	Headers              map[string]string `json:"headers,omitempty"`
 	XPaddingBytes        Int32Range        `json:"xPaddingBytes,omitempty"`
@@ -264,7 +244,6 @@
 	HMaxRequestTimes Int32Range `json:"hMaxRequestTimes,omitempty"`
 	HMaxReusableSecs Int32Range `json:"hMaxReusableSecs,omitempty"`
 	HKeepAlivePeriod int64      `json:"hKeepAlivePeriod,omitempty"`
->>>>>>> 9d29ffc8
 }
 
 func newRangeConfig(input Int32Range) *splithttp.RangeConfig {
@@ -340,48 +319,6 @@
 		},
 	}
 
-<<<<<<< HEAD
-type HTTPConfig struct {
-	Host               *StringList            `json:"host,omitempty"`
-	Path               string                 `json:"path,omitempty"`
-	ReadIdleTimeout    int32                  `json:"read_idle_timeout,omitempty"`
-	HealthCheckTimeout int32                  `json:"health_check_timeout,omitempty"`
-	Method             string                 `json:"method,omitempty"`
-	Headers            map[string]*StringList `json:"headers,omitempty"`
-}
-
-// Build implements Buildable.
-func (c *HTTPConfig) Build() (proto.Message, error) {
-	if c.ReadIdleTimeout <= 0 {
-		c.ReadIdleTimeout = 0
-	}
-	if c.HealthCheckTimeout <= 0 {
-		c.HealthCheckTimeout = 0
-	}
-	config := &http.Config{
-		Path:               c.Path,
-		IdleTimeout:        c.ReadIdleTimeout,
-		HealthCheckTimeout: c.HealthCheckTimeout,
-	}
-	if c.Host != nil {
-		config.Host = []string(*c.Host)
-	}
-	if c.Method != "" {
-		config.Method = c.Method
-	}
-	if len(c.Headers) > 0 {
-		config.Header = make([]*httpheader.Header, 0, len(c.Headers))
-		headerNames := sortMapKeys(c.Headers)
-		for _, key := range headerNames {
-			value := c.Headers[key]
-			if value == nil {
-				return nil, errors.New("empty HTTP header value: " + key).AtError()
-			}
-			config.Header = append(config.Header, &httpheader.Header{
-				Name:  key,
-				Value: append([]string(nil), (*value)...),
-			})
-=======
 	if c.DownloadSettings != nil {
 		if c.Mode == "stream-one" {
 			return nil, errors.New(`Can not use "downloadSettings" in "stream-one" mode.`)
@@ -389,7 +326,6 @@
 		var err error
 		if config.DownloadSettings, err = c.DownloadSettings.Build(); err != nil {
 			return nil, errors.New(`Failed to build "downloadSettings".`).Base(err)
->>>>>>> 9d29ffc8
 		}
 	}
 
@@ -472,10 +408,7 @@
 	RejectUnknownSNI                     bool             `json:"rejectUnknownSni,omitempty"`
 	PinnedPeerCertificateChainSha256     *[]string        `json:"pinnedPeerCertificateChainSha256,omitempty"`
 	PinnedPeerCertificatePublicKeySha256 *[]string        `json:"pinnedPeerCertificatePublicKeySha256,omitempty"`
-<<<<<<< HEAD
-=======
 	CurvePreferences                     *StringList      `json:"curvePreferences,omitempty"`
->>>>>>> 9d29ffc8
 	MasterKeyLog                         string           `json:"masterKeyLog,omitempty"`
 }
 
@@ -540,21 +473,6 @@
 }
 
 type REALITYConfig struct {
-<<<<<<< HEAD
-	Show         bool              `json:"show,omitempty"`
-	MasterKeyLog string            `json:"masterKeyLog,omitempty"`
-	CloseTimeout duration.Duration `json:"closeTimeout,omitempty"`
-	Dest         json.RawMessage   `json:"dest,omitempty"`
-	Target       json.RawMessage   `json:"target,omitempty"`
-	Type         string            `json:"type,omitempty"`
-	Xver         uint64            `json:"xver,omitempty"`
-	ServerNames  []string          `json:"serverNames,omitempty"`
-	PrivateKey   string            `json:"privateKey,omitempty"`
-	MinClientVer string            `json:"minClientVer,omitempty"`
-	MaxClientVer string            `json:"maxClientVer,omitempty"`
-	MaxTimeDiff  uint64            `json:"maxTimeDiff,omitempty"`
-	ShortIds     []string          `json:"shortIds,omitempty"`
-=======
 	MasterKeyLog string          `json:"masterKeyLog,omitempty"`
 	Show         bool            `json:"show,omitempty"`
 	Target       json.RawMessage `json:"target,omitempty"`
@@ -567,7 +485,6 @@
 	MaxClientVer string          `json:"maxClientVer,omitempty"`
 	MaxTimeDiff  uint64          `json:"maxTimeDiff,omitempty"`
 	ShortIds     []string        `json:"shortIds,omitempty"`
->>>>>>> 9d29ffc8
 
 	Fingerprint string `json:"fingerprint,omitempty"`
 	ServerName  string `json:"serverName,omitempty"`
@@ -579,11 +496,7 @@
 func (c *REALITYConfig) Build() (proto.Message, error) {
 	config := new(reality.Config)
 	config.MasterKeyLog = c.MasterKeyLog
-<<<<<<< HEAD
-	config.CloseTimeout = int64(c.CloseTimeout)
-=======
 	config.Show = c.Show
->>>>>>> 9d29ffc8
 	var err error
 	if c.Target != nil {
 		c.Dest = c.Target
@@ -778,11 +691,7 @@
 	TCPCongestion        string                 `json:"tcpCongestion,omitempty"`
 	TCPWindowClamp       int32                  `json:"tcpWindowClamp,omitempty"`
 	TCPMaxSeg            int32                  `json:"tcpMaxSeg,omitempty"`
-<<<<<<< HEAD
-	TcpNoDelay           bool                   `json:"tcpNoDelay,omitempty"`
-=======
 	Penetrate            bool                   `json:"penetrate,omitempty"`
->>>>>>> 9d29ffc8
 	TCPUserTimeout       int32                  `json:"tcpUserTimeout,omitempty"`
 	V6only               bool                   `json:"v6only,omitempty"`
 	Interface            string                 `json:"interface,omitempty"`
@@ -879,27 +788,14 @@
 }
 
 type StreamConfig struct {
-<<<<<<< HEAD
-=======
 	Address             *Address           `json:"address,omitempty"`
 	Port                uint16             `json:"port,omitempty"`
->>>>>>> 9d29ffc8
 	Network             *TransportProtocol `json:"network,omitempty"`
 	Security            string             `json:"security,omitempty"`
 	TLSSettings         *TLSConfig         `json:"tlsSettings,omitempty"`
 	REALITYSettings     *REALITYConfig     `json:"realitySettings,omitempty"`
 	RAWSettings         *TCPConfig         `json:"rawSettings,omitempty"`
 	TCPSettings         *TCPConfig         `json:"tcpSettings,omitempty"`
-<<<<<<< HEAD
-	KCPSettings         *KCPConfig         `json:"kcpSettings,omitempty"`
-	WSSettings          *WebSocketConfig   `json:"wsSettings,omitempty"`
-	HTTPSettings        *HTTPConfig        `json:"httpSettings,omitempty"`
-	SocketSettings      *SocketConfig      `json:"sockopt,omitempty"`
-	GRPCConfig          *GRPCConfig        `json:"grpcSettings,omitempty"`
-	GUNConfig           *GRPCConfig        `json:"gunSettings,omitempty"`
-	HTTPUPGRADESettings *HttpUpgradeConfig `json:"httpupgradeSettings,omitempty"`
-	SplitHTTPSettings   *SplitHTTPConfig   `json:"splithttpSettings,omitempty"`
-=======
 	XHTTPSettings       *SplitHTTPConfig   `json:"xhttpSettings,omitempty"`
 	SplitHTTPSettings   *SplitHTTPConfig   `json:"splithttpSettings,omitempty"`
 	KCPSettings         *KCPConfig         `json:"kcpSettings,omitempty"`
@@ -907,7 +803,6 @@
 	WSSettings          *WebSocketConfig   `json:"wsSettings,omitempty"`
 	HTTPUPGRADESettings *HttpUpgradeConfig `json:"httpupgradeSettings,omitempty"`
 	SocketSettings      *SocketConfig      `json:"sockopt,omitempty"`
->>>>>>> 9d29ffc8
 }
 
 // Build implements Buildable.
