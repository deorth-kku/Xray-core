--- conflicted
+++ resolved
@@ -224,7 +224,6 @@
 }
 
 type SplitHTTPConfig struct {
-<<<<<<< HEAD
 	Host                 string            `json:"host,omitempty"`
 	Path                 string            `json:"path,omitempty"`
 	Headers              map[string]string `json:"headers,omitempty"`
@@ -233,24 +232,14 @@
 	ScMinPostsIntervalMs *Int32Range       `json:"scMinPostsIntervalMs,omitempty"`
 	NoSSEHeader          bool              `json:"noSSEHeader,omitempty"`
 	XPaddingBytes        *Int32Range       `json:"xPaddingBytes,omitempty"`
-=======
-	Host                 string            `json:"host"`
-	Path                 string            `json:"path"`
-	Headers              map[string]string `json:"headers"`
-	ScMaxConcurrentPosts *Int32Range       `json:"scMaxConcurrentPosts"`
-	ScMaxEachPostBytes   *Int32Range       `json:"scMaxEachPostBytes"`
-	ScMinPostsIntervalMs *Int32Range       `json:"scMinPostsIntervalMs"`
-	NoSSEHeader          bool              `json:"noSSEHeader"`
-	XPaddingBytes        *Int32Range       `json:"xPaddingBytes"`
-	Xmux                 Xmux              `json:"xmux"`
+	Xmux                 Xmux              `json:"xmux,omitempty"`
 }
 
 type Xmux struct {
-	MaxConcurrency *Int32Range `json:"maxConcurrency"`
-	MaxConnections *Int32Range `json:"maxConnections"`
-	CMaxReuseTimes *Int32Range `json:"cMaxReuseTimes"`
-	CMaxLifetimeMs *Int32Range `json:"cMaxLifetimeMs"`
->>>>>>> 8c180b9c
+	MaxConcurrency *Int32Range `json:"maxConcurrency,omitempty"`
+	MaxConnections *Int32Range `json:"maxConnections,omitempty"`
+	CMaxReuseTimes *Int32Range `json:"cMaxReuseTimes,omitempty"`
+	CMaxLifetimeMs *Int32Range `json:"cMaxLifetimeMs,omitempty"`
 }
 
 func splithttpNewRandRangeConfig(input *Int32Range) *splithttp.RandRangeConfig {
@@ -346,65 +335,6 @@
 	return config, nil
 }
 
-<<<<<<< HEAD
-type QUICConfig struct {
-	Header   json.RawMessage `json:"header,omitempty"`
-	Security string          `json:"security,omitempty"`
-	Key      string          `json:"key,omitempty"`
-}
-
-// Build implements Buildable.
-func (c *QUICConfig) Build() (proto.Message, error) {
-	config := &quic.Config{
-		Key: c.Key,
-	}
-
-	if len(c.Header) > 0 {
-		headerConfig, _, err := kcpHeaderLoader.Load(c.Header)
-		if err != nil {
-			return nil, errors.New("invalid QUIC header config.").Base(err).AtError()
-		}
-		ts, err := headerConfig.(Buildable).Build()
-		if err != nil {
-			return nil, errors.New("invalid QUIC header config").Base(err).AtError()
-		}
-		config.Header = serial.ToTypedMessage(ts)
-	}
-
-	var st protocol.SecurityType
-	switch strings.ToLower(c.Security) {
-	case "aes-128-gcm":
-		st = protocol.SecurityType_AES128_GCM
-	case "chacha20-poly1305":
-		st = protocol.SecurityType_CHACHA20_POLY1305
-	default:
-		st = protocol.SecurityType_NONE
-	}
-
-	config.Security = &protocol.SecurityConfig{
-		Type: st,
-	}
-
-	return config, nil
-}
-
-type DomainSocketConfig struct {
-	Path     string `json:"path,omitempty"`
-	Abstract bool   `json:"abstract,omitempty"`
-	Padding  bool   `json:"padding,omitempty"`
-}
-
-// Build implements Buildable.
-func (c *DomainSocketConfig) Build() (proto.Message, error) {
-	return &domainsocket.Config{
-		Path:     c.Path,
-		Abstract: c.Abstract,
-		Padding:  c.Padding,
-	}, nil
-}
-
-=======
->>>>>>> 8c180b9c
 func readFileOrString(f string, s []string) ([]byte, error) {
 	if len(f) > 0 {
 		return filesystem.ReadFile(f)
@@ -542,11 +472,11 @@
 }
 
 type REALITYConfig struct {
-<<<<<<< HEAD
 	Show         bool              `json:"show,omitempty"`
 	MasterKeyLog string            `json:"masterKeyLog,omitempty"`
 	CloseTimeout duration.Duration `json:"closeTimeout,omitempty"`
 	Dest         json.RawMessage   `json:"dest,omitempty"`
+	Target       json.RawMessage   `json:"target,omitempty"`
 	Type         string            `json:"type,omitempty"`
 	Xver         uint64            `json:"xver,omitempty"`
 	ServerNames  []string          `json:"serverNames,omitempty"`
@@ -561,26 +491,6 @@
 	PublicKey   string `json:"publicKey,omitempty"`
 	ShortId     string `json:"shortId,omitempty"`
 	SpiderX     string `json:"spiderX,omitempty"`
-=======
-	Show         bool            `json:"show"`
-	MasterKeyLog string          `json:"masterKeyLog"`
-	Dest         json.RawMessage `json:"dest"`
-	Target       json.RawMessage `json:"target"`
-	Type         string          `json:"type"`
-	Xver         uint64          `json:"xver"`
-	ServerNames  []string        `json:"serverNames"`
-	PrivateKey   string          `json:"privateKey"`
-	MinClientVer string          `json:"minClientVer"`
-	MaxClientVer string          `json:"maxClientVer"`
-	MaxTimeDiff  uint64          `json:"maxTimeDiff"`
-	ShortIds     []string        `json:"shortIds"`
-
-	Fingerprint string `json:"fingerprint"`
-	ServerName  string `json:"serverName"`
-	PublicKey   string `json:"publicKey"`
-	ShortId     string `json:"shortId"`
-	SpiderX     string `json:"spiderX"`
->>>>>>> 8c180b9c
 }
 
 func (c *REALITYConfig) Build() (proto.Message, error) {
@@ -876,38 +786,20 @@
 }
 
 type StreamConfig struct {
-<<<<<<< HEAD
-	Network             *TransportProtocol  `json:"network,omitempty"`
-	Security            string              `json:"security,omitempty"`
-	TLSSettings         *TLSConfig          `json:"tlsSettings,omitempty"`
-	REALITYSettings     *REALITYConfig      `json:"realitySettings,omitempty"`
-	TCPSettings         *TCPConfig          `json:"tcpSettings,omitempty"`
-	KCPSettings         *KCPConfig          `json:"kcpSettings,omitempty"`
-	WSSettings          *WebSocketConfig    `json:"wsSettings,omitempty"`
-	HTTPSettings        *HTTPConfig         `json:"httpSettings,omitempty"`
-	DSSettings          *DomainSocketConfig `json:"dsSettings,omitempty"`
-	QUICSettings        *QUICConfig         `json:"quicSettings,omitempty"`
-	SocketSettings      *SocketConfig       `json:"sockopt,omitempty"`
-	GRPCConfig          *GRPCConfig         `json:"grpcSettings,omitempty"`
-	GUNConfig           *GRPCConfig         `json:"gunSettings,omitempty"`
-	HTTPUPGRADESettings *HttpUpgradeConfig  `json:"httpupgradeSettings,omitempty"`
-	SplitHTTPSettings   *SplitHTTPConfig    `json:"splithttpSettings,omitempty"`
-=======
-	Network             *TransportProtocol `json:"network"`
-	Security            string             `json:"security"`
-	TLSSettings         *TLSConfig         `json:"tlsSettings"`
-	REALITYSettings     *REALITYConfig     `json:"realitySettings"`
-	RAWSettings         *TCPConfig         `json:"rawSettings"`
-	TCPSettings         *TCPConfig         `json:"tcpSettings"`
-	KCPSettings         *KCPConfig         `json:"kcpSettings"`
-	WSSettings          *WebSocketConfig   `json:"wsSettings"`
-	HTTPSettings        *HTTPConfig        `json:"httpSettings"`
-	SocketSettings      *SocketConfig      `json:"sockopt"`
-	GRPCConfig          *GRPCConfig        `json:"grpcSettings"`
-	GUNConfig           *GRPCConfig        `json:"gunSettings"`
-	HTTPUPGRADESettings *HttpUpgradeConfig `json:"httpupgradeSettings"`
-	SplitHTTPSettings   *SplitHTTPConfig   `json:"splithttpSettings"`
->>>>>>> 8c180b9c
+	Network             *TransportProtocol `json:"network,omitempty"`
+	Security            string             `json:"security,omitempty"`
+	TLSSettings         *TLSConfig         `json:"tlsSettings,omitempty"`
+	REALITYSettings     *REALITYConfig     `json:"realitySettings,omitempty"`
+	RAWSettings         *TCPConfig         `json:"rawSettings,omitempty"`
+	TCPSettings         *TCPConfig         `json:"tcpSettings,omitempty"`
+	KCPSettings         *KCPConfig         `json:"kcpSettings,omitempty"`
+	WSSettings          *WebSocketConfig   `json:"wsSettings,omitempty"`
+	HTTPSettings        *HTTPConfig        `json:"httpSettings,omitempty"`
+	SocketSettings      *SocketConfig      `json:"sockopt,omitempty"`
+	GRPCConfig          *GRPCConfig        `json:"grpcSettings,omitempty"`
+	GUNConfig           *GRPCConfig        `json:"gunSettings,omitempty"`
+	HTTPUPGRADESettings *HttpUpgradeConfig `json:"httpupgradeSettings,omitempty"`
+	SplitHTTPSettings   *SplitHTTPConfig   `json:"splithttpSettings,omitempty"`
 }
 
 // Build implements Buildable.
