package conf

import (
	"encoding/json"

	"github.com/xtls/xray-core/common/errors"
	"github.com/xtls/xray-core/common/protocol"
	"github.com/xtls/xray-core/common/serial"
	"github.com/xtls/xray-core/proxy/http"
	"google.golang.org/protobuf/proto"
)

type HTTPAccount struct {
	Username string `json:"user,omitempty"`
	Password string `json:"pass,omitempty"`
}

func (v *HTTPAccount) Build() *http.Account {
	return &http.Account{
		Username: v.Username,
		Password: v.Password,
	}
}

type HTTPServerConfig struct {
<<<<<<< HEAD
	Timeout     uint32         `json:"timeout,omitempty"`
	Accounts    []*HTTPAccount `json:"accounts,omitempty"`
	Transparent bool           `json:"allowTransparent,omitempty"`
	UserLevel   uint32         `json:"userLevel,omitempty"`
=======
	Accounts    []*HTTPAccount `json:"accounts"`
	Transparent bool           `json:"allowTransparent"`
	UserLevel   uint32         `json:"userLevel"`
>>>>>>> ca9a9022
}

func (c *HTTPServerConfig) Build() (proto.Message, error) {
	config := &http.ServerConfig{
		AllowTransparent: c.Transparent,
		UserLevel:        c.UserLevel,
	}

	if len(c.Accounts) > 0 {
		config.Accounts = make(map[string]string)
		for _, account := range c.Accounts {
			config.Accounts[account.Username] = account.Password
		}
	}

	return config, nil
}

type HTTPRemoteConfig struct {
	Address *Address          `json:"address,omitempty"`
	Port    uint16            `json:"port,omitempty"`
	Users   []json.RawMessage `json:"users,omitempty"`
}

type HTTPClientConfig struct {
	Servers []*HTTPRemoteConfig `json:"servers,omitempty"`
	Headers map[string]string   `json:"headers,omitempty"`
}

func (v *HTTPClientConfig) Build() (proto.Message, error) {
	config := new(http.ClientConfig)
	config.Server = make([]*protocol.ServerEndpoint, len(v.Servers))
	for idx, serverConfig := range v.Servers {
		server := &protocol.ServerEndpoint{
			Address: serverConfig.Address.Build(),
			Port:    uint32(serverConfig.Port),
		}
		for _, rawUser := range serverConfig.Users {
			user := new(protocol.User)
			if err := json.Unmarshal(rawUser, user); err != nil {
				return nil, errors.New("failed to parse HTTP user").Base(err).AtError()
			}
			account := new(HTTPAccount)
			if err := json.Unmarshal(rawUser, account); err != nil {
				return nil, errors.New("failed to parse HTTP account").Base(err).AtError()
			}
			user.Account = serial.ToTypedMessage(account.Build())
			server.User = append(server.User, user)
		}
		config.Server[idx] = server
	}
	config.Header = make([]*http.Header, 0, 32)
	for key, value := range v.Headers {
		config.Header = append(config.Header, &http.Header{
			Key:   key,
			Value: value,
		})
	}
	return config, nil
}<|MERGE_RESOLUTION|>--- conflicted
+++ resolved
@@ -23,16 +23,9 @@
 }
 
 type HTTPServerConfig struct {
-<<<<<<< HEAD
-	Timeout     uint32         `json:"timeout,omitempty"`
 	Accounts    []*HTTPAccount `json:"accounts,omitempty"`
 	Transparent bool           `json:"allowTransparent,omitempty"`
 	UserLevel   uint32         `json:"userLevel,omitempty"`
-=======
-	Accounts    []*HTTPAccount `json:"accounts"`
-	Transparent bool           `json:"allowTransparent"`
-	UserLevel   uint32         `json:"userLevel"`
->>>>>>> ca9a9022
 }
 
 func (c *HTTPServerConfig) Build() (proto.Message, error) {
