package conf

import (
	"context"
	"encoding/json"
	"fmt"
	"log"
	"os"
	"path/filepath"
	"strings"

	"github.com/xtls/xray-core/app/dispatcher"
	"github.com/xtls/xray-core/app/proxyman"
	"github.com/xtls/xray-core/app/stats"
	"github.com/xtls/xray-core/common/errors"
	"github.com/xtls/xray-core/common/net"
	"github.com/xtls/xray-core/common/serial"
	core "github.com/xtls/xray-core/core"
	"github.com/xtls/xray-core/transport/internet"
)

var (
	inboundConfigLoader = NewJSONConfigLoader(ConfigCreatorCache{
		"dokodemo-door": func() interface{} { return new(DokodemoConfig) },
		"http":          func() interface{} { return new(HTTPServerConfig) },
		"shadowsocks":   func() interface{} { return new(ShadowsocksServerConfig) },
		"mixed":         func() interface{} { return new(SocksServerConfig) },
		"socks":         func() interface{} { return new(SocksServerConfig) },
		"vless":         func() interface{} { return new(VLessInboundConfig) },
		"vmess":         func() interface{} { return new(VMessInboundConfig) },
		"trojan":        func() interface{} { return new(TrojanServerConfig) },
		"wireguard":     func() interface{} { return &WireGuardConfig{IsClient: false} },
	}, "protocol", "settings")

	outboundConfigLoader = NewJSONConfigLoader(ConfigCreatorCache{
		"blackhole":   func() interface{} { return new(BlackholeConfig) },
		"loopback":    func() interface{} { return new(LoopbackConfig) },
		"freedom":     func() interface{} { return new(FreedomConfig) },
		"http":        func() interface{} { return new(HTTPClientConfig) },
		"shadowsocks": func() interface{} { return new(ShadowsocksClientConfig) },
		"socks":       func() interface{} { return new(SocksClientConfig) },
		"vless":       func() interface{} { return new(VLessOutboundConfig) },
		"vmess":       func() interface{} { return new(VMessOutboundConfig) },
		"trojan":      func() interface{} { return new(TrojanClientConfig) },
		"dns":         func() interface{} { return new(DNSOutboundConfig) },
		"wireguard":   func() interface{} { return &WireGuardConfig{IsClient: true} },
	}, "protocol", "settings")

	ctllog = log.New(os.Stderr, "xctl> ", 0)
)

type SniffingConfig struct {
	Enabled         bool        `json:"enabled,omitempty"`
	DestOverride    *StringList `json:"destOverride,omitempty"`
	DomainsExcluded *StringList `json:"domainsExcluded,omitempty"`
	MetadataOnly    bool        `json:"metadataOnly,omitempty"`
	RouteOnly       bool        `json:"routeOnly,omitempty"`
}

// Build implements Buildable.
func (c *SniffingConfig) Build() (*proxyman.SniffingConfig, error) {
	var p []string
	if c.DestOverride != nil {
		for _, protocol := range *c.DestOverride {
			switch strings.ToLower(protocol) {
			case "http":
				p = append(p, "http")
			case "tls", "https", "ssl":
				p = append(p, "tls")
			case "quic":
				p = append(p, "quic")
			case "fakedns":
				p = append(p, "fakedns")
			case "fakedns+others":
				p = append(p, "fakedns+others")
			default:
				return nil, errors.New("unknown protocol: ", protocol)
			}
		}
	}

	var d []string
	if c.DomainsExcluded != nil {
		for _, domain := range *c.DomainsExcluded {
			d = append(d, strings.ToLower(domain))
		}
	}

	return &proxyman.SniffingConfig{
		Enabled:             c.Enabled,
		DestinationOverride: p,
		DomainsExcluded:     d,
		MetadataOnly:        c.MetadataOnly,
		RouteOnly:           c.RouteOnly,
	}, nil
}

type MuxConfig struct {
	Enabled         bool   `json:"enabled,omitempty"`
	Concurrency     int16  `json:"concurrency,omitempty"`
	XudpConcurrency int16  `json:"xudpConcurrency,omitempty"`
	XudpProxyUDP443 string `json:"xudpProxyUDP443,omitempty"`
}

// Build creates MultiplexingConfig, Concurrency < 0 completely disables mux.
func (m *MuxConfig) Build() (*proxyman.MultiplexingConfig, error) {
	switch m.XudpProxyUDP443 {
	case "":
		m.XudpProxyUDP443 = "reject"
	case "reject", "allow", "skip":
	default:
		return nil, errors.New(`unknown "xudpProxyUDP443": `, m.XudpProxyUDP443)
	}
	return &proxyman.MultiplexingConfig{
		Enabled:         m.Enabled,
		Concurrency:     int32(m.Concurrency),
		XudpConcurrency: int32(m.XudpConcurrency),
		XudpProxyUDP443: m.XudpProxyUDP443,
	}, nil
}

type InboundDetourAllocationConfig struct {
	Strategy    string  `json:"strategy,omitempty"`
	Concurrency *uint32 `json:"concurrency,omitempty"`
	RefreshMin  *uint32 `json:"refresh,omitempty"`
}

// Build implements Buildable.
func (c *InboundDetourAllocationConfig) Build() (*proxyman.AllocationStrategy, error) {
	config := new(proxyman.AllocationStrategy)
	switch strings.ToLower(c.Strategy) {
	case "always":
		config.Type = proxyman.AllocationStrategy_Always
	case "random":
		config.Type = proxyman.AllocationStrategy_Random
	case "external":
		config.Type = proxyman.AllocationStrategy_External
	default:
		return nil, errors.New("unknown allocation strategy: ", c.Strategy)
	}
	if c.Concurrency != nil {
		config.Concurrency = &proxyman.AllocationStrategy_AllocationStrategyConcurrency{
			Value: *c.Concurrency,
		}
	}

	if c.RefreshMin != nil {
		config.Refresh = &proxyman.AllocationStrategy_AllocationStrategyRefresh{
			Value: *c.RefreshMin,
		}
	}

	return config, nil
}

type InboundDetourConfig struct {
<<<<<<< HEAD
	Protocol       string                         `json:"protocol,omitempty"`
	PortList       *PortList                      `json:"port,omitempty"`
	ListenOn       *Address                       `json:"listen,omitempty"`
	Settings       *json.RawMessage               `json:"settings,omitempty"`
	Tag            string                         `json:"tag,omitempty"`
	Allocation     *InboundDetourAllocationConfig `json:"allocate,omitempty"`
	StreamSetting  *StreamConfig                  `json:"streamSettings,omitempty"`
	DomainOverride *StringList                    `json:"domainOverride,omitempty"`
	SniffingConfig *SniffingConfig                `json:"sniffing,omitempty"`
=======
	Protocol       string                         `json:"protocol"`
	PortList       *PortList                      `json:"port"`
	ListenOn       *Address                       `json:"listen"`
	Settings       *json.RawMessage               `json:"settings"`
	Tag            string                         `json:"tag"`
	Allocation     *InboundDetourAllocationConfig `json:"allocate"`
	StreamSetting  *StreamConfig                  `json:"streamSettings"`
	SniffingConfig *SniffingConfig                `json:"sniffing"`
>>>>>>> ca9a9022
}

// Build implements Buildable.
func (c *InboundDetourConfig) Build() (*core.InboundHandlerConfig, error) {
	receiverSettings := &proxyman.ReceiverConfig{}

	if c.ListenOn == nil {
		// Listen on anyip, must set PortList
		if c.PortList == nil {
			return nil, errors.New("Listen on AnyIP but no Port(s) set in InboundDetour.")
		}
		receiverSettings.PortList = c.PortList.Build()
	} else {
		// Listen on specific IP or Unix Domain Socket
		receiverSettings.Listen = c.ListenOn.Build()
		listenDS := c.ListenOn.Family().IsDomain() && (filepath.IsAbs(c.ListenOn.Domain()) || c.ListenOn.Domain()[0] == '@')
		listenIP := c.ListenOn.Family().IsIP() || (c.ListenOn.Family().IsDomain() && c.ListenOn.Domain() == "localhost")
		if listenIP {
			// Listen on specific IP, must set PortList
			if c.PortList == nil {
				return nil, errors.New("Listen on specific ip without port in InboundDetour.")
			}
			// Listen on IP:Port
			receiverSettings.PortList = c.PortList.Build()
		} else if listenDS {
			if c.PortList != nil {
				// Listen on Unix Domain Socket, PortList should be nil
				receiverSettings.PortList = nil
			}
		} else {
			return nil, errors.New("unable to listen on domain address: ", c.ListenOn.Domain())
		}
	}

	if c.Allocation != nil {
		concurrency := -1
		if c.Allocation.Concurrency != nil && c.Allocation.Strategy == "random" {
			concurrency = int(*c.Allocation.Concurrency)
		}
		portRange := 0

		for _, pr := range c.PortList.Range {
			portRange += int(pr.To - pr.From + 1)
		}
		if concurrency >= 0 && concurrency >= portRange {
			var ports strings.Builder
			for _, pr := range c.PortList.Range {
				fmt.Fprintf(&ports, "%d-%d ", pr.From, pr.To)
			}
			return nil, errors.New("not enough ports. concurrency = ", concurrency, " ports: ", ports.String())
		}

		as, err := c.Allocation.Build()
		if err != nil {
			return nil, err
		}
		receiverSettings.AllocationStrategy = as
	}
	if c.StreamSetting != nil {
		ss, err := c.StreamSetting.Build()
		if err != nil {
			return nil, err
		}
		receiverSettings.StreamSettings = ss
	}
	if c.SniffingConfig != nil {
		s, err := c.SniffingConfig.Build()
		if err != nil {
			return nil, errors.New("failed to build sniffing config").Base(err)
		}
		receiverSettings.SniffingSettings = s
	}

	settings := []byte("{}")
	if c.Settings != nil {
		settings = ([]byte)(*c.Settings)
	}
	rawConfig, err := inboundConfigLoader.LoadWithID(settings, c.Protocol)
	if err != nil {
		return nil, errors.New("failed to load inbound detour config.").Base(err)
	}
	if dokodemoConfig, ok := rawConfig.(*DokodemoConfig); ok {
		receiverSettings.ReceiveOriginalDestination = dokodemoConfig.Redirect
	}
	ts, err := rawConfig.(Buildable).Build()
	if err != nil {
		return nil, err
	}

	return &core.InboundHandlerConfig{
		Tag:              c.Tag,
		ReceiverSettings: serial.ToTypedMessage(receiverSettings),
		ProxySettings:    serial.ToTypedMessage(ts),
	}, nil
}

type OutboundDetourConfig struct {
	Protocol      string           `json:"protocol,omitempty"`
	SendThrough   *string          `json:"sendThrough,omitempty"`
	Tag           string           `json:"tag,omitempty"`
	Settings      *json.RawMessage `json:"settings,omitempty"`
	StreamSetting *StreamConfig    `json:"streamSettings,omitempty"`
	ProxySettings *ProxyConfig     `json:"proxySettings,omitempty"`
	MuxSettings   *MuxConfig       `json:"mux,omitempty"`
}

func (c *OutboundDetourConfig) checkChainProxyConfig() error {
	if c.StreamSetting == nil || c.ProxySettings == nil || c.StreamSetting.SocketSettings == nil {
		return nil
	}
	if len(c.ProxySettings.Tag) > 0 && len(c.StreamSetting.SocketSettings.DialerProxy) > 0 {
		return errors.New("proxySettings.tag is conflicted with sockopt.dialerProxy").AtWarning()
	}
	return nil
}

// Build implements Buildable.
func (c *OutboundDetourConfig) Build() (*core.OutboundHandlerConfig, error) {
	senderSettings := &proxyman.SenderConfig{}
	if err := c.checkChainProxyConfig(); err != nil {
		return nil, err
	}

	if c.SendThrough != nil {
		address := ParseSendThough(c.SendThrough)
		//Check if CIDR exists
		if strings.Contains(*c.SendThrough, "/") {
			senderSettings.ViaCidr = strings.Split(*c.SendThrough, "/")[1]
		} else {
			if address.Family().IsDomain() {
				return nil, errors.New("unable to send through: " + address.String())
			}
		}
		senderSettings.Via = address.Build()
	}

	if c.StreamSetting != nil {
		ss, err := c.StreamSetting.Build()
		if err != nil {
			return nil, err
		}
		senderSettings.StreamSettings = ss
	}

	if c.ProxySettings != nil {
		ps, err := c.ProxySettings.Build()
		if err != nil {
			return nil, errors.New("invalid outbound detour proxy settings.").Base(err)
		}
		if ps.TransportLayerProxy {
			if senderSettings.StreamSettings != nil {
				if senderSettings.StreamSettings.SocketSettings != nil {
					senderSettings.StreamSettings.SocketSettings.DialerProxy = ps.Tag
				} else {
					senderSettings.StreamSettings.SocketSettings = &internet.SocketConfig{DialerProxy: ps.Tag}
				}
			} else {
				senderSettings.StreamSettings = &internet.StreamConfig{SocketSettings: &internet.SocketConfig{DialerProxy: ps.Tag}}
			}
			ps = nil
		}
		senderSettings.ProxySettings = ps
	}

	if c.MuxSettings != nil {
		ms, err := c.MuxSettings.Build()
		if err != nil {
			return nil, errors.New("failed to build Mux config.").Base(err)
		}
		senderSettings.MultiplexSettings = ms
	}

	settings := []byte("{}")
	if c.Settings != nil {
		settings = ([]byte)(*c.Settings)
	}
	rawConfig, err := outboundConfigLoader.LoadWithID(settings, c.Protocol)
	if err != nil {
		return nil, errors.New("failed to parse to outbound detour config.").Base(err)
	}
	ts, err := rawConfig.(Buildable).Build()
	if err != nil {
		return nil, err
	}

	return &core.OutboundHandlerConfig{
		SenderSettings: serial.ToTypedMessage(senderSettings),
		Tag:            c.Tag,
		ProxySettings:  serial.ToTypedMessage(ts),
	}, nil
}

type StatsConfig struct{}

// Build implements Buildable.
func (c *StatsConfig) Build() (*stats.Config, error) {
	return &stats.Config{}, nil
}

type Config struct {
<<<<<<< HEAD
	// Port of this Point server.
	// Deprecated: Port exists for historical compatibility
	// and should not be used.
	Port uint16 `json:"port,omitempty"`

	// Deprecated: InboundConfig exists for historical compatibility
	// and should not be used.
	InboundConfig *InboundDetourConfig `json:"inbound,omitempty"`

	// Deprecated: OutboundConfig exists for historical compatibility
	// and should not be used.
	OutboundConfig *OutboundDetourConfig `json:"outbound,omitempty"`

	// Deprecated: InboundDetours exists for historical compatibility
	// and should not be used.
	InboundDetours []InboundDetourConfig `json:"inboundDetour,omitempty"`

	// Deprecated: OutboundDetours exists for historical compatibility
	// and should not be used.
	OutboundDetours []OutboundDetourConfig `json:"outboundDetour,omitempty"`

	LogConfig        *LogConfig              `json:"log,omitempty"`
	RouterConfig     *RouterConfig           `json:"routing,omitempty"`
	DNSConfig        *DNSConfig              `json:"dns,omitempty"`
	InboundConfigs   []InboundDetourConfig   `json:"inbounds,omitempty"`
	OutboundConfigs  []OutboundDetourConfig  `json:"outbounds,omitempty"`
	Transport        *TransportConfig        `json:"transport,omitempty"`
	Policy           *PolicyConfig           `json:"policy,omitempty"`
	API              *APIConfig              `json:"api,omitempty"`
	Metrics          *MetricsConfig          `json:"metrics,omitempty"`
	Stats            *StatsConfig            `json:"stats,omitempty"`
	Reverse          *ReverseConfig          `json:"reverse,omitempty"`
	FakeDNS          *FakeDNSConfig          `json:"fakeDns,omitempty"`
	Observatory      *ObservatoryConfig      `json:"observatory,omitempty"`
	BurstObservatory *BurstObservatoryConfig `json:"burstObservatory,omitempty"`
=======
	// Deprecated: Global transport config is no longer used
	// left for returning error
	Transport map[string]json.RawMessage `json:"transport"`

	LogConfig        *LogConfig              `json:"log"`
	RouterConfig     *RouterConfig           `json:"routing"`
	DNSConfig        *DNSConfig              `json:"dns"`
	InboundConfigs   []InboundDetourConfig   `json:"inbounds"`
	OutboundConfigs  []OutboundDetourConfig  `json:"outbounds"`
	Policy           *PolicyConfig           `json:"policy"`
	API              *APIConfig              `json:"api"`
	Metrics          *MetricsConfig          `json:"metrics"`
	Stats            *StatsConfig            `json:"stats"`
	Reverse          *ReverseConfig          `json:"reverse"`
	FakeDNS          *FakeDNSConfig          `json:"fakeDns"`
	Observatory      *ObservatoryConfig      `json:"observatory"`
	BurstObservatory *BurstObservatoryConfig `json:"burstObservatory"`
>>>>>>> ca9a9022
}

func (c *Config) findInboundTag(tag string) int {
	found := -1
	for idx, ib := range c.InboundConfigs {
		if ib.Tag == tag {
			found = idx
			break
		}
	}
	return found
}

func (c *Config) findOutboundTag(tag string) int {
	found := -1
	for idx, ob := range c.OutboundConfigs {
		if ob.Tag == tag {
			found = idx
			break
		}
	}
	return found
}

// Override method accepts another Config overrides the current attribute
func (c *Config) Override(o *Config, fn string) {
	// only process the non-deprecated members

	if o.LogConfig != nil {
		c.LogConfig = o.LogConfig
	}
	if o.RouterConfig != nil {
		c.RouterConfig = o.RouterConfig
	}
	if o.DNSConfig != nil {
		c.DNSConfig = o.DNSConfig
	}
	if o.Transport != nil {
		c.Transport = o.Transport
	}
	if o.Policy != nil {
		c.Policy = o.Policy
	}
	if o.API != nil {
		c.API = o.API
	}
	if o.Metrics != nil {
		c.Metrics = o.Metrics
	}
	if o.Stats != nil {
		c.Stats = o.Stats
	}
	if o.Reverse != nil {
		c.Reverse = o.Reverse
	}

	if o.FakeDNS != nil {
		c.FakeDNS = o.FakeDNS
	}

	if o.Observatory != nil {
		c.Observatory = o.Observatory
	}

	if o.BurstObservatory != nil {
		c.BurstObservatory = o.BurstObservatory
	}

	// update the Inbound in slice if the only one in override config has same tag
	if len(o.InboundConfigs) > 0 {
		for i := range o.InboundConfigs {
			if idx := c.findInboundTag(o.InboundConfigs[i].Tag); idx > -1 {
				c.InboundConfigs[idx] = o.InboundConfigs[i]
				errors.LogInfo(context.Background(), "[", fn, "] updated inbound with tag: ", o.InboundConfigs[i].Tag)

			} else {
				c.InboundConfigs = append(c.InboundConfigs, o.InboundConfigs[i])
				errors.LogInfo(context.Background(), "[", fn, "] appended inbound with tag: ", o.InboundConfigs[i].Tag)
			}

		}
	}

	// update the Outbound in slice if the only one in override config has same tag
	if len(o.OutboundConfigs) > 0 {
		outboundPrepends := []OutboundDetourConfig{}
		for i := range o.OutboundConfigs {
			if idx := c.findOutboundTag(o.OutboundConfigs[i].Tag); idx > -1 {
				c.OutboundConfigs[idx] = o.OutboundConfigs[i]
				errors.LogInfo(context.Background(), "[", fn, "] updated outbound with tag: ", o.OutboundConfigs[i].Tag)
			} else {
				if strings.Contains(strings.ToLower(fn), "tail") {
					c.OutboundConfigs = append(c.OutboundConfigs, o.OutboundConfigs[i])
					errors.LogInfo(context.Background(), "[", fn, "] appended outbound with tag: ", o.OutboundConfigs[i].Tag)
				} else {
					outboundPrepends = append(outboundPrepends, o.OutboundConfigs[i])
					errors.LogInfo(context.Background(), "[", fn, "] prepend outbound with tag: ", o.OutboundConfigs[i].Tag)
				}
			}
		}
		if !strings.Contains(strings.ToLower(fn), "tail") && len(outboundPrepends) > 0 {
			c.OutboundConfigs = append(outboundPrepends, c.OutboundConfigs...)
		}
	}
}

// Build implements Buildable.
func (c *Config) Build() (*core.Config, error) {
	if err := PostProcessConfigureFile(c); err != nil {
		return nil, err
	}

	config := &core.Config{
		App: []*serial.TypedMessage{
			serial.ToTypedMessage(&dispatcher.Config{}),
			serial.ToTypedMessage(&proxyman.InboundConfig{}),
			serial.ToTypedMessage(&proxyman.OutboundConfig{}),
		},
	}

	if c.API != nil {
		apiConf, err := c.API.Build()
		if err != nil {
			return nil, err
		}
		config.App = append(config.App, serial.ToTypedMessage(apiConf))
	}
	if c.Metrics != nil {
		metricsConf, err := c.Metrics.Build()
		if err != nil {
			return nil, err
		}
		config.App = append(config.App, serial.ToTypedMessage(metricsConf))
	}
	if c.Stats != nil {
		statsConf, err := c.Stats.Build()
		if err != nil {
			return nil, err
		}
		config.App = append(config.App, serial.ToTypedMessage(statsConf))
	}

	var logConfMsg *serial.TypedMessage
	if c.LogConfig != nil {
		logConfMsg = serial.ToTypedMessage(c.LogConfig.Build())
	} else {
		logConfMsg = serial.ToTypedMessage(DefaultLogConfig())
	}
	// let logger module be the first App to start,
	// so that other modules could print log during initiating
	config.App = append([]*serial.TypedMessage{logConfMsg}, config.App...)

	if c.RouterConfig != nil {
		routerConfig, err := c.RouterConfig.Build()
		if err != nil {
			return nil, err
		}
		config.App = append(config.App, serial.ToTypedMessage(routerConfig))
	}

	if c.DNSConfig != nil {
		dnsApp, err := c.DNSConfig.Build()
		if err != nil {
			return nil, errors.New("failed to parse DNS config").Base(err)
		}
		config.App = append(config.App, serial.ToTypedMessage(dnsApp))
	}

	if c.Policy != nil {
		pc, err := c.Policy.Build()
		if err != nil {
			return nil, err
		}
		config.App = append(config.App, serial.ToTypedMessage(pc))
	}

	if c.Reverse != nil {
		r, err := c.Reverse.Build()
		if err != nil {
			return nil, err
		}
		config.App = append(config.App, serial.ToTypedMessage(r))
	}

	if c.FakeDNS != nil {
		r, err := c.FakeDNS.Build()
		if err != nil {
			return nil, err
		}
		config.App = append([]*serial.TypedMessage{serial.ToTypedMessage(r)}, config.App...)
	}

	if c.Observatory != nil {
		r, err := c.Observatory.Build()
		if err != nil {
			return nil, err
		}
		config.App = append(config.App, serial.ToTypedMessage(r))
	}

	if c.BurstObservatory != nil {
		r, err := c.BurstObservatory.Build()
		if err != nil {
			return nil, err
		}
		config.App = append(config.App, serial.ToTypedMessage(r))
	}

	var inbounds []InboundDetourConfig

	if len(c.InboundConfigs) > 0 {
		inbounds = append(inbounds, c.InboundConfigs...)
	}

	if len(c.Transport) > 0 {
		return nil, errors.PrintRemovedFeatureError("Global transport config", "streamSettings in inbounds and outbounds")
	}

	for _, rawInboundConfig := range inbounds {
		ic, err := rawInboundConfig.Build()
		if err != nil {
			return nil, err
		}
		config.Inbound = append(config.Inbound, ic)
	}

	var outbounds []OutboundDetourConfig

	if len(c.OutboundConfigs) > 0 {
		outbounds = append(outbounds, c.OutboundConfigs...)
	}

	for _, rawOutboundConfig := range outbounds {
		oc, err := rawOutboundConfig.Build()
		if err != nil {
			return nil, err
		}
		config.Outbound = append(config.Outbound, oc)
	}

	return config, nil
}

// Convert string to Address.
func ParseSendThough(Addr *string) *Address {
	var addr Address
	addr.Address = net.ParseAddress(strings.Split(*Addr, "/")[0])
	return &addr
}<|MERGE_RESOLUTION|>--- conflicted
+++ resolved
@@ -154,7 +154,6 @@
 }
 
 type InboundDetourConfig struct {
-<<<<<<< HEAD
 	Protocol       string                         `json:"protocol,omitempty"`
 	PortList       *PortList                      `json:"port,omitempty"`
 	ListenOn       *Address                       `json:"listen,omitempty"`
@@ -162,18 +161,7 @@
 	Tag            string                         `json:"tag,omitempty"`
 	Allocation     *InboundDetourAllocationConfig `json:"allocate,omitempty"`
 	StreamSetting  *StreamConfig                  `json:"streamSettings,omitempty"`
-	DomainOverride *StringList                    `json:"domainOverride,omitempty"`
 	SniffingConfig *SniffingConfig                `json:"sniffing,omitempty"`
-=======
-	Protocol       string                         `json:"protocol"`
-	PortList       *PortList                      `json:"port"`
-	ListenOn       *Address                       `json:"listen"`
-	Settings       *json.RawMessage               `json:"settings"`
-	Tag            string                         `json:"tag"`
-	Allocation     *InboundDetourAllocationConfig `json:"allocate"`
-	StreamSetting  *StreamConfig                  `json:"streamSettings"`
-	SniffingConfig *SniffingConfig                `json:"sniffing"`
->>>>>>> ca9a9022
 }
 
 // Build implements Buildable.
@@ -374,34 +362,15 @@
 }
 
 type Config struct {
-<<<<<<< HEAD
-	// Port of this Point server.
-	// Deprecated: Port exists for historical compatibility
-	// and should not be used.
-	Port uint16 `json:"port,omitempty"`
-
-	// Deprecated: InboundConfig exists for historical compatibility
-	// and should not be used.
-	InboundConfig *InboundDetourConfig `json:"inbound,omitempty"`
-
-	// Deprecated: OutboundConfig exists for historical compatibility
-	// and should not be used.
-	OutboundConfig *OutboundDetourConfig `json:"outbound,omitempty"`
-
-	// Deprecated: InboundDetours exists for historical compatibility
-	// and should not be used.
-	InboundDetours []InboundDetourConfig `json:"inboundDetour,omitempty"`
-
-	// Deprecated: OutboundDetours exists for historical compatibility
-	// and should not be used.
-	OutboundDetours []OutboundDetourConfig `json:"outboundDetour,omitempty"`
+	// Deprecated: Global transport config is no longer used
+	// left for returning error
+	Transport map[string]json.RawMessage `json:"transport,omitempty"`
 
 	LogConfig        *LogConfig              `json:"log,omitempty"`
 	RouterConfig     *RouterConfig           `json:"routing,omitempty"`
 	DNSConfig        *DNSConfig              `json:"dns,omitempty"`
 	InboundConfigs   []InboundDetourConfig   `json:"inbounds,omitempty"`
 	OutboundConfigs  []OutboundDetourConfig  `json:"outbounds,omitempty"`
-	Transport        *TransportConfig        `json:"transport,omitempty"`
 	Policy           *PolicyConfig           `json:"policy,omitempty"`
 	API              *APIConfig              `json:"api,omitempty"`
 	Metrics          *MetricsConfig          `json:"metrics,omitempty"`
@@ -410,25 +379,6 @@
 	FakeDNS          *FakeDNSConfig          `json:"fakeDns,omitempty"`
 	Observatory      *ObservatoryConfig      `json:"observatory,omitempty"`
 	BurstObservatory *BurstObservatoryConfig `json:"burstObservatory,omitempty"`
-=======
-	// Deprecated: Global transport config is no longer used
-	// left for returning error
-	Transport map[string]json.RawMessage `json:"transport"`
-
-	LogConfig        *LogConfig              `json:"log"`
-	RouterConfig     *RouterConfig           `json:"routing"`
-	DNSConfig        *DNSConfig              `json:"dns"`
-	InboundConfigs   []InboundDetourConfig   `json:"inbounds"`
-	OutboundConfigs  []OutboundDetourConfig  `json:"outbounds"`
-	Policy           *PolicyConfig           `json:"policy"`
-	API              *APIConfig              `json:"api"`
-	Metrics          *MetricsConfig          `json:"metrics"`
-	Stats            *StatsConfig            `json:"stats"`
-	Reverse          *ReverseConfig          `json:"reverse"`
-	FakeDNS          *FakeDNSConfig          `json:"fakeDns"`
-	Observatory      *ObservatoryConfig      `json:"observatory"`
-	BurstObservatory *BurstObservatoryConfig `json:"burstObservatory"`
->>>>>>> ca9a9022
 }
 
 func (c *Config) findInboundTag(tag string) int {
