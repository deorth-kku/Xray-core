package conf

import (
	"github.com/xtls/xray-core/proxy/dokodemo"
	"google.golang.org/protobuf/proto"
)

type DokodemoConfig struct {
<<<<<<< HEAD
	Host         *Address     `json:"address,omitempty"`
	PortValue    uint16       `json:"port,omitempty"`
	NetworkList  *NetworkList `json:"network,omitempty"`
	TimeoutValue uint32       `json:"timeout,omitempty"`
	Redirect     bool         `json:"followRedirect,omitempty"`
	UserLevel    uint32       `json:"userLevel,omitempty"`
=======
	Host        *Address     `json:"address"`
	PortValue   uint16       `json:"port"`
	NetworkList *NetworkList `json:"network"`
	Redirect    bool         `json:"followRedirect"`
	UserLevel   uint32       `json:"userLevel"`
>>>>>>> ca9a9022
}

func (v *DokodemoConfig) Build() (proto.Message, error) {
	config := new(dokodemo.Config)
	if v.Host != nil {
		config.Address = v.Host.Build()
	}
	config.Port = uint32(v.PortValue)
	config.Networks = v.NetworkList.Build()
	config.FollowRedirect = v.Redirect
	config.UserLevel = v.UserLevel
	return config, nil
}<|MERGE_RESOLUTION|>--- conflicted
+++ resolved
@@ -6,20 +6,11 @@
 )
 
 type DokodemoConfig struct {
-<<<<<<< HEAD
-	Host         *Address     `json:"address,omitempty"`
-	PortValue    uint16       `json:"port,omitempty"`
-	NetworkList  *NetworkList `json:"network,omitempty"`
-	TimeoutValue uint32       `json:"timeout,omitempty"`
-	Redirect     bool         `json:"followRedirect,omitempty"`
-	UserLevel    uint32       `json:"userLevel,omitempty"`
-=======
-	Host        *Address     `json:"address"`
-	PortValue   uint16       `json:"port"`
-	NetworkList *NetworkList `json:"network"`
-	Redirect    bool         `json:"followRedirect"`
-	UserLevel   uint32       `json:"userLevel"`
->>>>>>> ca9a9022
+	Host        *Address     `json:"address,omitempty"`
+	PortValue   uint16       `json:"port,omitempty"`
+	NetworkList *NetworkList `json:"network,omitempty"`
+	Redirect    bool         `json:"followRedirect,omitempty"`
+	UserLevel   uint32       `json:"userLevel,omitempty"`
 }
 
 func (v *DokodemoConfig) Build() (proto.Message, error) {
