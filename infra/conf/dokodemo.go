--- conflicted
+++ resolved
@@ -8,20 +8,12 @@
 )
 
 type DokodemoConfig struct {
-<<<<<<< HEAD
-	Host        *Address     `json:"address,omitzero"`
-	PortValue   uint16       `json:"port,omitzero"`
-	NetworkList *NetworkList `json:"network,omitzero"`
-	Redirect    bool         `json:"followRedirect,omitzero"`
-	UserLevel   uint32       `json:"userLevel,omitzero"`
-=======
 	Address        *Address          `json:"address"`
 	Port           uint16            `json:"port"`
 	PortMap        map[string]string `json:"portMap"`
 	Network        *NetworkList      `json:"network"`
 	FollowRedirect bool              `json:"followRedirect"`
 	UserLevel      uint32            `json:"userLevel"`
->>>>>>> fe57507f
 }
 
 func (v *DokodemoConfig) Build() (proto.Message, error) {
