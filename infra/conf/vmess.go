package conf

import (
	"encoding/json"
	"strings"

	"github.com/xtls/xray-core/common/errors"
	"github.com/xtls/xray-core/common/protocol"
	"github.com/xtls/xray-core/common/serial"
	"github.com/xtls/xray-core/common/uuid"
	"github.com/xtls/xray-core/proxy/vmess"
	"github.com/xtls/xray-core/proxy/vmess/inbound"
	"github.com/xtls/xray-core/proxy/vmess/outbound"
	"google.golang.org/protobuf/proto"
)

type VMessAccount struct {
	ID          string `json:"id,omitzero"`
	Security    string `json:"security,omitzero"`
	Experiments string `json:"experiments,omitzero"`
}

// Build implements Buildable
func (a *VMessAccount) Build() *vmess.Account {
	var st protocol.SecurityType
	switch strings.ToLower(a.Security) {
	case "aes-128-gcm":
		st = protocol.SecurityType_AES128_GCM
	case "chacha20-poly1305":
		st = protocol.SecurityType_CHACHA20_POLY1305
	case "auto":
		st = protocol.SecurityType_AUTO
	case "none":
		st = protocol.SecurityType_NONE
	case "zero":
		st = protocol.SecurityType_ZERO
	default:
		st = protocol.SecurityType_AUTO
	}
	return &vmess.Account{
		Id: a.ID,
		SecuritySettings: &protocol.SecurityConfig{
			Type: st,
		},
		TestsEnabled: a.Experiments,
	}
}

<<<<<<< HEAD
type VMessDetourConfig struct {
	ToTag string `json:"to,omitzero"`
}

// Build implements Buildable
func (c *VMessDetourConfig) Build() *inbound.DetourConfig {
	return &inbound.DetourConfig{
		To: c.ToTag,
	}
}

=======
>>>>>>> fe57507f
type VMessDefaultConfig struct {
	Level byte `json:"level,omitzero"`
}

// Build implements Buildable
func (c *VMessDefaultConfig) Build() *inbound.DefaultConfig {
	config := new(inbound.DefaultConfig)
	config.Level = uint32(c.Level)
	return config
}

type VMessInboundConfig struct {
<<<<<<< HEAD
	Users        []json.RawMessage   `json:"clients,omitzero"`
	Defaults     *VMessDefaultConfig `json:"default,omitzero"`
	DetourConfig *VMessDetourConfig  `json:"detour,omitzero"`
=======
	Users        []json.RawMessage   `json:"clients"`
	Defaults     *VMessDefaultConfig `json:"default"`
>>>>>>> fe57507f
}

// Build implements Buildable
func (c *VMessInboundConfig) Build() (proto.Message, error) {
	config := &inbound.Config{}

	if c.Defaults != nil {
		config.Default = c.Defaults.Build()
	}

	config.User = make([]*protocol.User, len(c.Users))
	for idx, rawData := range c.Users {
		user := new(protocol.User)
		if err := json.Unmarshal(rawData, user); err != nil {
			return nil, errors.New("invalid VMess user").Base(err)
		}
		account := new(VMessAccount)
		if err := json.Unmarshal(rawData, account); err != nil {
			return nil, errors.New("invalid VMess user").Base(err)
		}

		u, err := uuid.ParseString(account.ID)
		if err != nil {
			return nil, err
		}
		account.ID = u.String()

		user.Account = serial.ToTypedMessage(account.Build())
		config.User[idx] = user
	}

	return config, nil
}

type VMessOutboundTarget struct {
	Address *Address          `json:"address,omitzero"`
	Port    uint16            `json:"port,omitzero"`
	Users   []json.RawMessage `json:"users,omitzero"`
}

type VMessOutboundConfig struct {
<<<<<<< HEAD
	Receivers []*VMessOutboundTarget `json:"vnext,omitzero"`
=======
	Address     *Address               `json:"address"`
	Port        uint16                 `json:"port"`
	Level       uint32                 `json:"level"`
	Email       string                 `json:"email"`
	ID          string                 `json:"id"`
	Security    string                 `json:"security"`
	Experiments string                 `json:"experiments"`
	Receivers   []*VMessOutboundTarget `json:"vnext"`
>>>>>>> fe57507f
}

// Build implements Buildable
func (c *VMessOutboundConfig) Build() (proto.Message, error) {
	config := new(outbound.Config)
	if c.Address != nil {
		c.Receivers = []*VMessOutboundTarget{
			{
				Address: c.Address,
				Port:    c.Port,
				Users:   []json.RawMessage{{}},
			},
		}
	}
	if len(c.Receivers) != 1 {
		return nil, errors.New(`VMess settings: "vnext" should have one and only one member. Multiple endpoints in "vnext" should use multiple VMess outbounds and routing balancer instead`)
	}
	for _, rec := range c.Receivers {
		if len(rec.Users) != 1 {
			return nil, errors.New(`VMess vnext: "users" should have one and only one member. Multiple members in "users" should use multiple VMess outbounds and routing balancer instead`)
		}
		if rec.Address == nil {
			return nil, errors.New(`VMess vnext: "address" is not set`)
		}
		spec := &protocol.ServerEndpoint{
			Address: rec.Address.Build(),
			Port:    uint32(rec.Port),
		}
		for _, rawUser := range rec.Users {
			user := new(protocol.User)
			if c.Address != nil {
				user.Level = c.Level
				user.Email = c.Email
			} else {
				if err := json.Unmarshal(rawUser, user); err != nil {
					return nil, errors.New("invalid VMess user").Base(err)
				}
			}
			account := new(VMessAccount)
			if c.Address != nil {
				account.ID = c.ID
				account.Security = c.Security
				account.Experiments = c.Experiments
			} else {
				if err := json.Unmarshal(rawUser, account); err != nil {
					return nil, errors.New("invalid VMess user").Base(err)
				}
			}

			u, err := uuid.ParseString(account.ID)
			if err != nil {
				return nil, err
			}
			account.ID = u.String()

			user.Account = serial.ToTypedMessage(account.Build())
			spec.User = user
			break
		}
		config.Receiver = spec
		break
	}
	return config, nil
}<|MERGE_RESOLUTION|>--- conflicted
+++ resolved
@@ -46,20 +46,6 @@
 	}
 }
 
-<<<<<<< HEAD
-type VMessDetourConfig struct {
-	ToTag string `json:"to,omitzero"`
-}
-
-// Build implements Buildable
-func (c *VMessDetourConfig) Build() *inbound.DetourConfig {
-	return &inbound.DetourConfig{
-		To: c.ToTag,
-	}
-}
-
-=======
->>>>>>> fe57507f
 type VMessDefaultConfig struct {
 	Level byte `json:"level,omitzero"`
 }
@@ -72,14 +58,8 @@
 }
 
 type VMessInboundConfig struct {
-<<<<<<< HEAD
-	Users        []json.RawMessage   `json:"clients,omitzero"`
-	Defaults     *VMessDefaultConfig `json:"default,omitzero"`
-	DetourConfig *VMessDetourConfig  `json:"detour,omitzero"`
-=======
-	Users        []json.RawMessage   `json:"clients"`
-	Defaults     *VMessDefaultConfig `json:"default"`
->>>>>>> fe57507f
+	Users    []json.RawMessage   `json:"clients"`
+	Defaults *VMessDefaultConfig `json:"default"`
 }
 
 // Build implements Buildable
@@ -121,9 +101,6 @@
 }
 
 type VMessOutboundConfig struct {
-<<<<<<< HEAD
-	Receivers []*VMessOutboundTarget `json:"vnext,omitzero"`
-=======
 	Address     *Address               `json:"address"`
 	Port        uint16                 `json:"port"`
 	Level       uint32                 `json:"level"`
@@ -132,7 +109,6 @@
 	Security    string                 `json:"security"`
 	Experiments string                 `json:"experiments"`
 	Receivers   []*VMessOutboundTarget `json:"vnext"`
->>>>>>> fe57507f
 }
 
 // Build implements Buildable
