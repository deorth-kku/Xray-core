--- conflicted
+++ resolved
@@ -57,13 +57,6 @@
 	}
 }
 
-<<<<<<< HEAD
-type FeaturesConfig struct {
-	Detour *VMessDetourConfig `json:"detour,omitempty"`
-}
-
-=======
->>>>>>> ca9a9022
 type VMessDefaultConfig struct {
 	Level byte `json:"level,omitempty"`
 }
@@ -76,16 +69,9 @@
 }
 
 type VMessInboundConfig struct {
-<<<<<<< HEAD
 	Users        []json.RawMessage   `json:"clients,omitempty"`
-	Features     *FeaturesConfig     `json:"features,omitempty"`
 	Defaults     *VMessDefaultConfig `json:"default,omitempty"`
 	DetourConfig *VMessDetourConfig  `json:"detour,omitempty"`
-=======
-	Users        []json.RawMessage   `json:"clients"`
-	Defaults     *VMessDefaultConfig `json:"default"`
-	DetourConfig *VMessDetourConfig  `json:"detour"`
->>>>>>> ca9a9022
 }
 
 // Build implements Buildable
