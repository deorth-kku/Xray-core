--- conflicted
+++ resolved
@@ -57,13 +57,6 @@
 	}
 }
 
-<<<<<<< HEAD
-type FeaturesConfig struct {
-	Detour *VMessDetourConfig `json:"detour,omitempty"`
-}
-
-=======
->>>>>>> 8c180b9c
 type VMessDefaultConfig struct {
 	Level byte `json:"level,omitempty"`
 }
@@ -76,16 +69,9 @@
 }
 
 type VMessInboundConfig struct {
-<<<<<<< HEAD
 	Users        []json.RawMessage   `json:"clients,omitempty"`
-	Features     *FeaturesConfig     `json:"features,omitempty"`
 	Defaults     *VMessDefaultConfig `json:"default,omitempty"`
 	DetourConfig *VMessDetourConfig  `json:"detour,omitempty"`
-=======
-	Users        []json.RawMessage   `json:"clients"`
-	Defaults     *VMessDefaultConfig `json:"default"`
-	DetourConfig *VMessDetourConfig  `json:"detour"`
->>>>>>> 8c180b9c
 }
 
 // Build implements Buildable
