--- conflicted
+++ resolved
@@ -73,17 +73,9 @@
 }
 
 type RouterConfig struct {
-<<<<<<< HEAD
-	RuleList       []json.RawMessage `json:"rules,omitzero"`
-	DomainStrategy *string           `json:"domainStrategy,omitzero"`
-	Balancers      []*BalancingRule  `json:"balancers,omitzero"`
-
-	DomainMatcher string `json:"domainMatcher,omitzero"`
-=======
 	RuleList       []json.RawMessage `json:"rules"`
 	DomainStrategy *string           `json:"domainStrategy"`
 	Balancers      []*BalancingRule  `json:"balancers"`
->>>>>>> fe57507f
 }
 
 func (c *RouterConfig) getDomainStrategy() router.Config_DomainStrategy {
@@ -132,18 +124,9 @@
 }
 
 type RouterRule struct {
-<<<<<<< HEAD
-	RuleTag     string `json:"ruleTag,omitzero"`
-	Type        string `json:"type,omitzero"`
-	OutboundTag string `json:"outboundTag,omitzero"`
-	BalancerTag string `json:"balancerTag,omitzero"`
-
-	DomainMatcher string `json:"domainMatcher,omitzero"`
-=======
 	RuleTag     string `json:"ruleTag"`
 	OutboundTag string `json:"outboundTag"`
 	BalancerTag string `json:"balancerTag"`
->>>>>>> fe57507f
 }
 
 func ParseIP(s string) (*router.CIDR, error) {
@@ -532,19 +515,6 @@
 func parseFieldRule(msg json.RawMessage) (*router.RoutingRule, error) {
 	type RawFieldRule struct {
 		RouterRule
-<<<<<<< HEAD
-		Domain     *StringList       `json:"domain,omitzero"`
-		Domains    *StringList       `json:"domains,omitzero"`
-		IP         *StringList       `json:"ip,omitzero"`
-		Port       *PortList         `json:"port,omitzero"`
-		Network    *NetworkList      `json:"network,omitzero"`
-		SourceIP   *StringList       `json:"source,omitzero"`
-		SourcePort *PortList         `json:"sourcePort,omitzero"`
-		User       *StringList       `json:"user,omitzero"`
-		InboundTag *StringList       `json:"inboundTag,omitzero"`
-		Protocols  *StringList       `json:"protocol,omitzero"`
-		Attributes map[string]string `json:"attrs,omitzero"`
-=======
 		Domain     *StringList       `json:"domain"`
 		Domains    *StringList       `json:"domains"`
 		IP         *StringList       `json:"ip"`
@@ -560,7 +530,6 @@
 		Attributes map[string]string `json:"attrs"`
 		LocalIP    *StringList       `json:"localIP"`
 		LocalPort  *PortList         `json:"localPort"`
->>>>>>> fe57507f
 	}
 	rawFieldRule := new(RawFieldRule)
 	err := json.Unmarshal(msg, rawFieldRule)
