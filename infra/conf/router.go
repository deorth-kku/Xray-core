--- conflicted
+++ resolved
@@ -25,16 +25,10 @@
 }
 
 type BalancingRule struct {
-<<<<<<< HEAD
-	Tag       string         `json:"tag,omitempty"`
-	Selectors StringList     `json:"selector,omitempty"`
-	Strategy  StrategyConfig `json:"strategy,omitempty"`
-=======
-	Tag         string         `json:"tag"`
-	Selectors   StringList     `json:"selector"`
-	Strategy    StrategyConfig `json:"strategy"`
-	FallbackTag string         `json:"fallbackTag"`
->>>>>>> fbc56b88
+	Tag         string         `json:"tag,omitempty"`
+	Selectors   StringList     `json:"selector,omitempty"`
+	Strategy    StrategyConfig `json:"strategy,omitempty"`
+	FallbackTag string         `json:"fallbackTag,omitempty"`
 }
 
 // Build builds the balancing rule
@@ -145,16 +139,10 @@
 }
 
 type RouterRule struct {
-<<<<<<< HEAD
+	RuleTag     string `json:"ruleTag,omitempty"`
 	Type        string `json:"type,omitempty"`
 	OutboundTag string `json:"outboundTag,omitempty"`
 	BalancerTag string `json:"balancerTag,omitempty"`
-=======
-	RuleTag     string `json:"ruleTag"`
-	Type        string `json:"type"`
-	OutboundTag string `json:"outboundTag"`
-	BalancerTag string `json:"balancerTag"`
->>>>>>> fbc56b88
 
 	DomainMatcher string `json:"domainMatcher,omitempty"`
 }
