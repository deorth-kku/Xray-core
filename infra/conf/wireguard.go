--- conflicted
+++ resolved
@@ -49,10 +49,9 @@
 }
 
 type WireGuardConfig struct {
-<<<<<<< HEAD
 	IsClient bool `json:",omitempty"`
 
-	KernelMode     *bool                  `json:"kernelMode,omitempty"`
+	NoKernelTun    bool                   `json:"noKernelTun,omitempty"`
 	SecretKey      string                 `json:"secretKey,omitempty"`
 	Address        []string               `json:"address,omitempty"`
 	Peers          []*WireGuardPeerConfig `json:"peers,omitempty"`
@@ -60,18 +59,6 @@
 	NumWorkers     int32                  `json:"workers,omitempty"`
 	Reserved       []byte                 `json:"reserved,omitempty"`
 	DomainStrategy string                 `json:"domainStrategy,omitempty"`
-=======
-	IsClient bool `json:""`
-
-	NoKernelTun    bool                   `json:"noKernelTun"`
-	SecretKey      string                 `json:"secretKey"`
-	Address        []string               `json:"address"`
-	Peers          []*WireGuardPeerConfig `json:"peers"`
-	MTU            int32                  `json:"mtu"`
-	NumWorkers     int32                  `json:"workers"`
-	Reserved       []byte                 `json:"reserved"`
-	DomainStrategy string                 `json:"domainStrategy"`
->>>>>>> ca9a9022
 }
 
 func (c *WireGuardConfig) Build() (proto.Message, error) {
