--- conflicted
+++ resolved
@@ -5,24 +5,14 @@
 )
 
 type Policy struct {
-<<<<<<< HEAD
 	Handshake         *uint32 `json:"handshake,omitempty"`
 	ConnectionIdle    *uint32 `json:"connIdle,omitempty"`
 	UplinkOnly        *uint32 `json:"uplinkOnly,omitempty"`
 	DownlinkOnly      *uint32 `json:"downlinkOnly,omitempty"`
 	StatsUserUplink   bool    `json:"statsUserUplink,omitempty"`
 	StatsUserDownlink bool    `json:"statsUserDownlink,omitempty"`
+	StatsUserOnline   bool    `json:"statsUserOnline,omitempty"`
 	BufferSize        *int32  `json:"bufferSize,omitempty"`
-=======
-	Handshake         *uint32 `json:"handshake"`
-	ConnectionIdle    *uint32 `json:"connIdle"`
-	UplinkOnly        *uint32 `json:"uplinkOnly"`
-	DownlinkOnly      *uint32 `json:"downlinkOnly"`
-	StatsUserUplink   bool    `json:"statsUserUplink"`
-	StatsUserDownlink bool    `json:"statsUserDownlink"`
-	StatsUserOnline   bool    `json:"statsUserOnline"`
-	BufferSize        *int32  `json:"bufferSize"`
->>>>>>> ca9a9022
 }
 
 func (t *Policy) Build() (*policy.Policy, error) {
