--- conflicted
+++ resolved
@@ -11,10 +11,7 @@
 	DownlinkOnly      *uint32 `json:"downlinkOnly,omitempty"`
 	StatsUserUplink   bool    `json:"statsUserUplink,omitempty"`
 	StatsUserDownlink bool    `json:"statsUserDownlink,omitempty"`
-<<<<<<< HEAD
-=======
 	StatsUserOnline   bool    `json:"statsUserOnline,omitempty"`
->>>>>>> 9d29ffc8
 	BufferSize        *int32  `json:"bufferSize,omitempty"`
 }
 
