package conf

import (
	"strings"

	"github.com/xtls/xray-core/app/commander"
	loggerservice "github.com/xtls/xray-core/app/log/command"
	observatoryservice "github.com/xtls/xray-core/app/observatory/command"
	handlerservice "github.com/xtls/xray-core/app/proxyman/command"
	routerservice "github.com/xtls/xray-core/app/router/command"
	statsservice "github.com/xtls/xray-core/app/stats/command"
	"github.com/xtls/xray-core/common/errors"
	"github.com/xtls/xray-core/common/serial"
)

type APIConfig struct {
	Tag      string   `json:"tag,omitempty"`
<<<<<<< HEAD
=======
	Listen   string   `json:"listen,omitempty"`
>>>>>>> 63572acb
	Services []string `json:"services,omitempty"`
}

func (c *APIConfig) Build() (*commander.Config, error) {
	if c.Tag == "" {
		return nil, errors.New("API tag can't be empty.")
	}

	services := make([]*serial.TypedMessage, 0, 16)
	for _, s := range c.Services {
		switch strings.ToLower(s) {
		case "reflectionservice":
			services = append(services, serial.ToTypedMessage(&commander.ReflectionConfig{}))
		case "handlerservice":
			services = append(services, serial.ToTypedMessage(&handlerservice.Config{}))
		case "loggerservice":
			services = append(services, serial.ToTypedMessage(&loggerservice.Config{}))
		case "statsservice":
			services = append(services, serial.ToTypedMessage(&statsservice.Config{}))
		case "observatoryservice":
			services = append(services, serial.ToTypedMessage(&observatoryservice.Config{}))
		case "routingservice":
			services = append(services, serial.ToTypedMessage(&routerservice.Config{}))
		}
	}

	return &commander.Config{
		Tag:     c.Tag,
		Listen:  c.Listen,
		Service: services,
	}, nil
}<|MERGE_RESOLUTION|>--- conflicted
+++ resolved
@@ -15,10 +15,7 @@
 
 type APIConfig struct {
 	Tag      string   `json:"tag,omitempty"`
-<<<<<<< HEAD
-=======
 	Listen   string   `json:"listen,omitempty"`
->>>>>>> 63572acb
 	Services []string `json:"services,omitempty"`
 }
 
