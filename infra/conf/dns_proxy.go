package conf

import (
	"github.com/xtls/xray-core/common/errors"
	"github.com/xtls/xray-core/common/net"
	"github.com/xtls/xray-core/proxy/dns"
	"google.golang.org/protobuf/proto"
)

type DNSOutboundConfig struct {
<<<<<<< HEAD
	Network    Network  `json:"network,omitempty"`
	Address    *Address `json:"address,omitempty"`
	Port       uint16   `json:"port,omitempty"`
	UserLevel  uint32   `json:"userLevel,omitempty"`
	NonIPQuery string   `json:"nonIPQuery,omitempty"`
=======
	Network    Network  `json:"network"`
	Address    *Address `json:"address"`
	Port       uint16   `json:"port"`
	UserLevel  uint32   `json:"userLevel"`
	NonIPQuery string   `json:"nonIPQuery"`
	BlockTypes  []int32  `json:"blockTypes"`
>>>>>>> 8c180b9c
}

func (c *DNSOutboundConfig) Build() (proto.Message, error) {
	config := &dns.Config{
		Server: &net.Endpoint{
			Network: c.Network.Build(),
			Port:    uint32(c.Port),
		},
		UserLevel: c.UserLevel,
	}
	if c.Address != nil {
		config.Server.Address = c.Address.Build()
	}
	switch c.NonIPQuery {
	case "":
		c.NonIPQuery = "drop"
	case "drop", "skip":
	default:
		return nil, errors.New(`unknown "nonIPQuery": `, c.NonIPQuery)
	}
	config.Non_IPQuery = c.NonIPQuery
	config.BlockTypes = c.BlockTypes
	return config, nil
}<|MERGE_RESOLUTION|>--- conflicted
+++ resolved
@@ -8,20 +8,12 @@
 )
 
 type DNSOutboundConfig struct {
-<<<<<<< HEAD
 	Network    Network  `json:"network,omitempty"`
 	Address    *Address `json:"address,omitempty"`
 	Port       uint16   `json:"port,omitempty"`
 	UserLevel  uint32   `json:"userLevel,omitempty"`
 	NonIPQuery string   `json:"nonIPQuery,omitempty"`
-=======
-	Network    Network  `json:"network"`
-	Address    *Address `json:"address"`
-	Port       uint16   `json:"port"`
-	UserLevel  uint32   `json:"userLevel"`
-	NonIPQuery string   `json:"nonIPQuery"`
-	BlockTypes  []int32  `json:"blockTypes"`
->>>>>>> 8c180b9c
+	BlockTypes []int32  `json:"blockTypes,omitempty"`
 }
 
 func (c *DNSOutboundConfig) Build() (proto.Message, error) {
