--- conflicted
+++ resolved
@@ -8,27 +8,16 @@
 )
 
 type TransportConfig struct {
-<<<<<<< HEAD
-	TCPConfig  *TCPConfig          `json:"tcpSettings,omitempty"`
-	KCPConfig  *KCPConfig          `json:"kcpSettings,omitempty"`
-	WSConfig   *WebSocketConfig    `json:"wsSettings,omitempty"`
-	HTTPConfig *HTTPConfig         `json:"httpSettings,omitempty"`
-	DSConfig   *DomainSocketConfig `json:"dsSettings,omitempty"`
-	QUICConfig *QUICConfig         `json:"quicSettings,omitempty"`
-	GRPCConfig *GRPCConfig         `json:"grpcSettings,omitempty"`
-	GUNConfig  *GRPCConfig         `json:"gunSettings,omitempty"`
-=======
-	TCPConfig         *TCPConfig          `json:"tcpSettings"`
-	KCPConfig         *KCPConfig          `json:"kcpSettings"`
-	WSConfig          *WebSocketConfig    `json:"wsSettings"`
-	HTTPConfig        *HTTPConfig         `json:"httpSettings"`
-	DSConfig          *DomainSocketConfig `json:"dsSettings"`
-	QUICConfig        *QUICConfig         `json:"quicSettings"`
-	GRPCConfig        *GRPCConfig         `json:"grpcSettings"`
-	GUNConfig         *GRPCConfig         `json:"gunSettings"`
-	HTTPUPGRADEConfig *HttpUpgradeConfig  `json:"httpupgradeSettings"`
-	SplitHTTPConfig   *SplitHTTPConfig    `json:"splithttpSettings"`
->>>>>>> 2becdd64
+	TCPConfig         *TCPConfig          `json:"tcpSettings,omitempty"`
+	KCPConfig         *KCPConfig          `json:"kcpSettings,omitempty"`
+	WSConfig          *WebSocketConfig    `json:"wsSettings,omitempty"`
+	HTTPConfig        *HTTPConfig         `json:"httpSettings,omitempty"`
+	DSConfig          *DomainSocketConfig `json:"dsSettings,omitempty"`
+	QUICConfig        *QUICConfig         `json:"quicSettings,omitempty"`
+	GRPCConfig        *GRPCConfig         `json:"grpcSettings,omitempty"`
+	GUNConfig         *GRPCConfig         `json:"gunSettings,omitempty"`
+	HTTPUPGRADEConfig *HttpUpgradeConfig  `json:"httpupgradeSettings,omitempty"`
+	SplitHTTPConfig   *SplitHTTPConfig    `json:"splithttpSettings,omitempty"`
 }
 
 // Build implements Buildable.
