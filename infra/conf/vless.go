package conf

import (
	"encoding/json"
	"path/filepath"
	"runtime"
	"strconv"
	"strings"
	"syscall"

	"github.com/xtls/xray-core/common/errors"
	"github.com/xtls/xray-core/common/net"
	"github.com/xtls/xray-core/common/protocol"
	"github.com/xtls/xray-core/common/serial"
	"github.com/xtls/xray-core/common/uuid"
	"github.com/xtls/xray-core/proxy/vless"
	"github.com/xtls/xray-core/proxy/vless/inbound"
	"github.com/xtls/xray-core/proxy/vless/outbound"
	"google.golang.org/protobuf/proto"
)

type VLessInboundFallback struct {
	Name string          `json:"name,omitempty"`
	Alpn string          `json:"alpn,omitempty"`
	Path string          `json:"path,omitempty"`
	Type string          `json:"type,omitempty"`
	Dest json.RawMessage `json:"dest,omitempty"`
	Xver uint64          `json:"xver,omitempty"`
}

type VLessInboundConfig struct {
<<<<<<< HEAD
	Clients    []json.RawMessage       `json:"clients,omitempty"`
	Decryption string                  `json:"decryption,omitempty"`
	Fallback   *VLessInboundFallback   `json:"fallback,omitempty"`
	Fallbacks  []*VLessInboundFallback `json:"fallbacks,omitempty"`
=======
	Clients    []json.RawMessage       `json:"clients"`
	Decryption string                  `json:"decryption"`
	Fallbacks  []*VLessInboundFallback `json:"fallbacks"`
>>>>>>> 8c180b9c
}

// Build implements Buildable
func (c *VLessInboundConfig) Build() (proto.Message, error) {
	config := new(inbound.Config)
	config.Clients = make([]*protocol.User, len(c.Clients))
	for idx, rawUser := range c.Clients {
		user := new(protocol.User)
		if err := json.Unmarshal(rawUser, user); err != nil {
			return nil, errors.New(`VLESS clients: invalid user`).Base(err)
		}
		account := new(vless.Account)
		if err := json.Unmarshal(rawUser, account); err != nil {
			return nil, errors.New(`VLESS clients: invalid user`).Base(err)
		}

		u, err := uuid.ParseString(account.Id)
		if err != nil {
			return nil, err
		}
		account.Id = u.String()

		switch account.Flow {
		case "", vless.XRV:
		default:
			return nil, errors.New(`VLESS clients: "flow" doesn't support "` + account.Flow + `" in this version`)
		}

		if account.Encryption != "" {
			return nil, errors.New(`VLESS clients: "encryption" should not in inbound settings`)
		}

		user.Account = serial.ToTypedMessage(account)
		config.Clients[idx] = user
	}

	if c.Decryption != "none" {
		return nil, errors.New(`VLESS settings: please add/set "decryption":"none" to every settings`)
	}
	config.Decryption = c.Decryption

	for _, fb := range c.Fallbacks {
		var i uint16
		var s string
		if err := json.Unmarshal(fb.Dest, &i); err == nil {
			s = strconv.Itoa(int(i))
		} else {
			_ = json.Unmarshal(fb.Dest, &s)
		}
		config.Fallbacks = append(config.Fallbacks, &inbound.Fallback{
			Name: fb.Name,
			Alpn: fb.Alpn,
			Path: fb.Path,
			Type: fb.Type,
			Dest: s,
			Xver: fb.Xver,
		})
	}
	for _, fb := range config.Fallbacks {
		/*
			if fb.Alpn == "h2" && fb.Path != "" {
				return nil, errors.New(`VLESS fallbacks: "alpn":"h2" doesn't support "path"`)
			}
		*/
		if fb.Path != "" && fb.Path[0] != '/' {
			return nil, errors.New(`VLESS fallbacks: "path" must be empty or start with "/"`)
		}
		if fb.Type == "" && fb.Dest != "" {
			if fb.Dest == "serve-ws-none" {
				fb.Type = "serve"
			} else if filepath.IsAbs(fb.Dest) || fb.Dest[0] == '@' {
				fb.Type = "unix"
				if strings.HasPrefix(fb.Dest, "@@") && (runtime.GOOS == "linux" || runtime.GOOS == "android") {
					fullAddr := make([]byte, len(syscall.RawSockaddrUnix{}.Path)) // may need padding to work with haproxy
					copy(fullAddr, fb.Dest[1:])
					fb.Dest = string(fullAddr)
				}
			} else {
				if _, err := strconv.Atoi(fb.Dest); err == nil {
					fb.Dest = "127.0.0.1:" + fb.Dest
				}
				if _, _, err := net.SplitHostPort(fb.Dest); err == nil {
					fb.Type = "tcp"
				}
			}
		}
		if fb.Type == "" {
			return nil, errors.New(`VLESS fallbacks: please fill in a valid value for every "dest"`)
		}
		if fb.Xver > 2 {
			return nil, errors.New(`VLESS fallbacks: invalid PROXY protocol version, "xver" only accepts 0, 1, 2`)
		}
	}

	return config, nil
}

type VLessOutboundVnext struct {
	Address *Address          `json:"address,omitempty"`
	Port    uint16            `json:"port,omitempty"`
	Users   []json.RawMessage `json:"users,omitempty"`
}

type VLessOutboundConfig struct {
	Vnext []*VLessOutboundVnext `json:"vnext,omitempty"`
}

// Build implements Buildable
func (c *VLessOutboundConfig) Build() (proto.Message, error) {
	config := new(outbound.Config)

	if len(c.Vnext) == 0 {
		return nil, errors.New(`VLESS settings: "vnext" is empty`)
	}
	config.Vnext = make([]*protocol.ServerEndpoint, len(c.Vnext))
	for idx, rec := range c.Vnext {
		if rec.Address == nil {
			return nil, errors.New(`VLESS vnext: "address" is not set`)
		}
		if len(rec.Users) == 0 {
			return nil, errors.New(`VLESS vnext: "users" is empty`)
		}
		spec := &protocol.ServerEndpoint{
			Address: rec.Address.Build(),
			Port:    uint32(rec.Port),
			User:    make([]*protocol.User, len(rec.Users)),
		}
		for idx, rawUser := range rec.Users {
			user := new(protocol.User)
			if err := json.Unmarshal(rawUser, user); err != nil {
				return nil, errors.New(`VLESS users: invalid user`).Base(err)
			}
			account := new(vless.Account)
			if err := json.Unmarshal(rawUser, account); err != nil {
				return nil, errors.New(`VLESS users: invalid user`).Base(err)
			}

			u, err := uuid.ParseString(account.Id)
			if err != nil {
				return nil, err
			}
			account.Id = u.String()

			switch account.Flow {
			case "", vless.XRV, vless.XRV + "-udp443":
			default:
				return nil, errors.New(`VLESS users: "flow" doesn't support "` + account.Flow + `" in this version`)
			}

			if account.Encryption != "none" {
				return nil, errors.New(`VLESS users: please add/set "encryption":"none" for every user`)
			}

			user.Account = serial.ToTypedMessage(account)
			spec.User[idx] = user
		}
		config.Vnext[idx] = spec
	}

	return config, nil
}<|MERGE_RESOLUTION|>--- conflicted
+++ resolved
@@ -29,16 +29,9 @@
 }
 
 type VLessInboundConfig struct {
-<<<<<<< HEAD
 	Clients    []json.RawMessage       `json:"clients,omitempty"`
 	Decryption string                  `json:"decryption,omitempty"`
-	Fallback   *VLessInboundFallback   `json:"fallback,omitempty"`
 	Fallbacks  []*VLessInboundFallback `json:"fallbacks,omitempty"`
-=======
-	Clients    []json.RawMessage       `json:"clients"`
-	Decryption string                  `json:"decryption"`
-	Fallbacks  []*VLessInboundFallback `json:"fallbacks"`
->>>>>>> 8c180b9c
 }
 
 // Build implements Buildable
