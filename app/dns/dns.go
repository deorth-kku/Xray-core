--- conflicted
+++ resolved
@@ -154,13 +154,8 @@
 
 	return &DNS{
 		hosts:                  hosts,
-<<<<<<< HEAD
-		ipOption:               ipOption,
+		ipOption:               &ipOption,
 		Clients:                clients,
-=======
-		ipOption:               &ipOption,
-		clients:                clients,
->>>>>>> 1976d02e
 		ctx:                    ctx,
 		domainMatcher:          domainMatcher,
 		matcherInfos:           matcherInfos,
@@ -191,7 +186,7 @@
 	if inbound == nil {
 		return false
 	}
-	for _, client := range s.clients {
+	for _, client := range s.Clients {
 		if client.tag == inbound.Tag {
 			return true
 		}
