package dns

import (
	"context"
	"net/url"
	"strings"
	"time"

	"github.com/xtls/xray-core/app/router"
	"github.com/xtls/xray-core/common/errors"
	"github.com/xtls/xray-core/common/net"
	"github.com/xtls/xray-core/common/session"
	"github.com/xtls/xray-core/common/strmatcher"
	"github.com/xtls/xray-core/core"
	"github.com/xtls/xray-core/features/dns"
	"github.com/xtls/xray-core/features/routing"
)

// Server is the interface for Name Server.
type Server interface {
	// Name of the Client.
	Name() string
	// QueryIP sends IP queries to its configured server.
	QueryIP(ctx context.Context, domain string, option dns.IPOption) ([]net.IP, uint32, error)
}

// Client is the interface for DNS client.
type Client struct {
<<<<<<< HEAD
	Server       Server
	clientIP     net.IP
	skipFallback bool
	domains      []string
	expectIPs    []*router.GeoIPMatcher
=======
	server        Server
	skipFallback  bool
	domains       []string
	expectedIPs   []*router.GeoIPMatcher
	unexpectedIPs []*router.GeoIPMatcher
	actPrior      bool
	actUnprior    bool
	tag           string
	timeoutMs     time.Duration
	finalQuery    bool
	ipOption      *dns.IPOption
	checkSystem   bool
>>>>>>> 1976d02e
}

// NewServer creates a name server object according to the network destination url.
func NewServer(ctx context.Context, dest net.Destination, dispatcher routing.Dispatcher, disableCache bool, clientIP net.IP) (Server, error) {
	if address := dest.Address; address.Family().IsDomain() {
		u, err := url.Parse(address.Domain())
		if err != nil {
			return nil, err
		}
		switch {
		case strings.EqualFold(u.String(), "localhost"):
			return NewLocalNameServer(), nil
		case strings.EqualFold(u.Scheme, "https"): // DNS-over-HTTPS Remote mode
			return NewDoHNameServer(u, dispatcher, false, disableCache, clientIP), nil
		case strings.EqualFold(u.Scheme, "h2c"): // DNS-over-HTTPS h2c Remote mode
			return NewDoHNameServer(u, dispatcher, true, disableCache, clientIP), nil
		case strings.EqualFold(u.Scheme, "https+local"): // DNS-over-HTTPS Local mode
			return NewDoHNameServer(u, nil, false, disableCache, clientIP), nil
		case strings.EqualFold(u.Scheme, "h2c+local"): // DNS-over-HTTPS h2c Local mode
			return NewDoHNameServer(u, nil, true, disableCache, clientIP), nil
		case strings.EqualFold(u.Scheme, "quic+local"): // DNS-over-QUIC Local mode
			return NewQUICNameServer(u, disableCache, clientIP)
		case strings.EqualFold(u.Scheme, "tcp"): // DNS-over-TCP Remote mode
			return NewTCPNameServer(u, dispatcher, disableCache, clientIP)
		case strings.EqualFold(u.Scheme, "tcp+local"): // DNS-over-TCP Local mode
			return NewTCPLocalNameServer(u, disableCache, clientIP)
		case strings.EqualFold(u.String(), "fakedns"):
			var fd dns.FakeDNSEngine
			err = core.RequireFeatures(ctx, func(fdns dns.FakeDNSEngine) {
				fd = fdns
			})
			if err != nil {
				return nil, err
			}
			return NewFakeDNSServer(fd), nil
		}
	}
	if dest.Network == net.Network_Unknown {
		dest.Network = net.Network_UDP
	}
	if dest.Network == net.Network_UDP { // UDP classic DNS mode
		return NewClassicNameServer(dest, dispatcher, disableCache, clientIP), nil
	}
	return nil, errors.New("No available name server could be created from ", dest).AtWarning()
}

// NewClient creates a DNS client managing a name server with client IP, domain rules and expected IPs.
func NewClient(
	ctx context.Context,
	ns *NameServer,
	clientIP net.IP,
	disableCache bool,
	tag string,
	ipOption dns.IPOption,
	matcherInfos *[]*DomainMatcherInfo,
	updateDomainRule func(strmatcher.Matcher, int, []*DomainMatcherInfo) error,
) (*Client, error) {
	client := &Client{}

	err := core.RequireFeatures(ctx, func(dispatcher routing.Dispatcher) error {
		// Create a new server for each client for now
		server, err := NewServer(ctx, ns.Address.AsDestination(), dispatcher, disableCache, clientIP)
		if err != nil {
			return errors.New("failed to create nameserver").Base(err).AtWarning()
		}

		// Prioritize local domains with specific TLDs or those without any dot for the local DNS
		if _, isLocalDNS := server.(*LocalNameServer); isLocalDNS {
			ns.PrioritizedDomain = append(ns.PrioritizedDomain, localTLDsAndDotlessDomains...)
			ns.OriginalRules = append(ns.OriginalRules, localTLDsAndDotlessDomainsRule)
			// The following lines is a solution to avoid core panics（rule index out of range） when setting `localhost` DNS client in config.
			// Because the `localhost` DNS client will append len(localTLDsAndDotlessDomains) rules into matcherInfos to match `geosite:private` default rule.
			// But `matcherInfos` has no enough length to add rules, which leads to core panics (rule index out of range).
			// To avoid this, the length of `matcherInfos` must be equal to the expected, so manually append it with Golang default zero value first for later modification.
			// Related issues:
			// https://github.com/v2fly/v2ray-core/issues/529
			// https://github.com/v2fly/v2ray-core/issues/719
			for i := 0; i < len(localTLDsAndDotlessDomains); i++ {
				*matcherInfos = append(*matcherInfos, &DomainMatcherInfo{
					clientIdx:     uint16(0),
					domainRuleIdx: uint16(0),
				})
			}
		}

		// Establish domain rules
		var rules []string
		ruleCurr := 0
		ruleIter := 0
		for _, domain := range ns.PrioritizedDomain {
			domainRule, err := toStrMatcher(domain.Type, domain.Domain)
			if err != nil {
				return errors.New("failed to create prioritized domain").Base(err).AtWarning()
			}
			originalRuleIdx := ruleCurr
			if ruleCurr < len(ns.OriginalRules) {
				rule := ns.OriginalRules[ruleCurr]
				if ruleCurr >= len(rules) {
					rules = append(rules, rule.Rule)
				}
				ruleIter++
				if ruleIter >= int(rule.Size) {
					ruleIter = 0
					ruleCurr++
				}
			} else { // No original rule, generate one according to current domain matcher (majorly for compatibility with tests)
				rules = append(rules, domainRule.String())
				ruleCurr++
			}
			err = updateDomainRule(domainRule, originalRuleIdx, *matcherInfos)
			if err != nil {
				return errors.New("failed to create prioritized domain").Base(err).AtWarning()
			}
		}

		// Establish expected IPs
		var expectedMatchers []*router.GeoIPMatcher
		for _, geoip := range ns.ExpectedGeoip {
			matcher, err := router.GlobalGeoIPContainer.Add(geoip)
			if err != nil {
				return errors.New("failed to create expected ip matcher").Base(err).AtWarning()
			}
			expectedMatchers = append(expectedMatchers, matcher)
		}

		// Establish unexpected IPs
		var unexpectedMatchers []*router.GeoIPMatcher
		for _, geoip := range ns.UnexpectedGeoip {
			matcher, err := router.GlobalGeoIPContainer.Add(geoip)
			if err != nil {
				return errors.New("failed to create unexpected ip matcher").Base(err).AtWarning()
			}
			unexpectedMatchers = append(unexpectedMatchers, matcher)
		}

		if len(clientIP) > 0 {
			switch ns.Address.Address.GetAddress().(type) {
			case *net.IPOrDomain_Domain:
				errors.LogInfo(ctx, "DNS: client ", ns.Address.Address.GetDomain(), " uses clientIP ", clientIP.String())
			case *net.IPOrDomain_Ip:
				errors.LogInfo(ctx, "DNS: client ", net.IP(ns.Address.Address.GetIp()), " uses clientIP ", clientIP.String())
			}
		}

<<<<<<< HEAD
		client.Server = server
		client.clientIP = clientIP
=======
		var timeoutMs = 4000 * time.Millisecond
		if ns.TimeoutMs > 0 {
			timeoutMs = time.Duration(ns.TimeoutMs) * time.Millisecond
		}

		checkSystem := ns.QueryStrategy == QueryStrategy_USE_SYS

		client.server = server
>>>>>>> 1976d02e
		client.skipFallback = ns.SkipFallback
		client.domains = rules
		client.expectedIPs = expectedMatchers
		client.unexpectedIPs = unexpectedMatchers
		client.actPrior = ns.ActPrior
		client.actUnprior = ns.ActUnprior
		client.tag = tag
		client.timeoutMs = timeoutMs
		client.finalQuery = ns.FinalQuery
		client.ipOption = &ipOption
		client.checkSystem = checkSystem
		return nil
	})
	return client, err
}

// Name returns the server name the client manages.
func (c *Client) Name() string {
	return c.Server.Name()
}

func (c *Client) IsFinalQuery() bool {
	return c.finalQuery
}

// QueryIP sends DNS query to the name server with the client's IP.
<<<<<<< HEAD
func (c *Client) QueryIP(ctx context.Context, domain string, option dns.IPOption, disableCache bool) ([]net.IP, error) {
	ctx, cancel := context.WithTimeout(ctx, 4*time.Second)
	ips, err := c.Server.QueryIP(ctx, domain, c.clientIP, option, disableCache)
=======
func (c *Client) QueryIP(ctx context.Context, domain string, option dns.IPOption) ([]net.IP, uint32, error) {
	if c.checkSystem {
		supportIPv4, supportIPv6 := checkSystemNetwork()
		option.IPv4Enable = option.IPv4Enable && supportIPv4
		option.IPv6Enable = option.IPv6Enable && supportIPv6
	} else {
		option.IPv4Enable = option.IPv4Enable && c.ipOption.IPv4Enable
		option.IPv6Enable = option.IPv6Enable && c.ipOption.IPv6Enable
	}

	if !option.IPv4Enable && !option.IPv6Enable {
		return nil, 0, dns.ErrEmptyResponse
	}

	ctx, cancel := context.WithTimeout(ctx, c.timeoutMs)
	ctx = session.ContextWithInbound(ctx, &session.Inbound{Tag: c.tag})
	ips, ttl, err := c.server.QueryIP(ctx, domain, option)
>>>>>>> 1976d02e
	cancel()

	if err != nil {
		return nil, 0, err
	}

	if len(ips) == 0 {
		return nil, 0, dns.ErrEmptyResponse
	}

	if len(c.expectedIPs) > 0 && !c.actPrior {
		ips = router.MatchIPs(c.expectedIPs, ips, false)
		errors.LogDebug(context.Background(), "domain ", domain, " expectedIPs ", ips, " matched at server ", c.Name())
		if len(ips) == 0 {
			return nil, 0, dns.ErrEmptyResponse
		}
	}

	if len(c.unexpectedIPs) > 0 && !c.actUnprior {
		ips = router.MatchIPs(c.unexpectedIPs, ips, true)
		errors.LogDebug(context.Background(), "domain ", domain, " unexpectedIPs ", ips, " matched at server ", c.Name())
		if len(ips) == 0 {
			return nil, 0, dns.ErrEmptyResponse
		}
	}

	if len(c.expectedIPs) > 0 && c.actPrior {
		ipsNew := router.MatchIPs(c.expectedIPs, ips, false)
		if len(ipsNew) > 0 {
			ips = ipsNew
			errors.LogDebug(context.Background(), "domain ", domain, " priorIPs ", ips, " matched at server ", c.Name())
		}
	}

	if len(c.unexpectedIPs) > 0 && c.actUnprior {
		ipsNew := router.MatchIPs(c.unexpectedIPs, ips, true)
		if len(ipsNew) > 0 {
			ips = ipsNew
			errors.LogDebug(context.Background(), "domain ", domain, " unpriorIPs ", ips, " matched at server ", c.Name())
		}
	}

	return ips, ttl, nil
}

func ResolveIpOptionOverride(queryStrategy QueryStrategy, ipOption dns.IPOption) dns.IPOption {
	switch queryStrategy {
	case QueryStrategy_USE_IP:
		return ipOption
	case QueryStrategy_USE_SYS:
		return ipOption
	case QueryStrategy_USE_IP4:
		return dns.IPOption{
			IPv4Enable: ipOption.IPv4Enable,
			IPv6Enable: false,
			FakeEnable: false,
		}
	case QueryStrategy_USE_IP6:
		return dns.IPOption{
			IPv4Enable: false,
			IPv6Enable: ipOption.IPv6Enable,
			FakeEnable: false,
		}
	default:
		return ipOption
	}
}<|MERGE_RESOLUTION|>--- conflicted
+++ resolved
@@ -26,14 +26,7 @@
 
 // Client is the interface for DNS client.
 type Client struct {
-<<<<<<< HEAD
-	Server       Server
-	clientIP     net.IP
-	skipFallback bool
-	domains      []string
-	expectIPs    []*router.GeoIPMatcher
-=======
-	server        Server
+	Server        Server
 	skipFallback  bool
 	domains       []string
 	expectedIPs   []*router.GeoIPMatcher
@@ -45,7 +38,6 @@
 	finalQuery    bool
 	ipOption      *dns.IPOption
 	checkSystem   bool
->>>>>>> 1976d02e
 }
 
 // NewServer creates a name server object according to the network destination url.
@@ -190,10 +182,6 @@
 			}
 		}
 
-<<<<<<< HEAD
-		client.Server = server
-		client.clientIP = clientIP
-=======
 		var timeoutMs = 4000 * time.Millisecond
 		if ns.TimeoutMs > 0 {
 			timeoutMs = time.Duration(ns.TimeoutMs) * time.Millisecond
@@ -201,8 +189,7 @@
 
 		checkSystem := ns.QueryStrategy == QueryStrategy_USE_SYS
 
-		client.server = server
->>>>>>> 1976d02e
+		client.Server = server
 		client.skipFallback = ns.SkipFallback
 		client.domains = rules
 		client.expectedIPs = expectedMatchers
@@ -229,11 +216,6 @@
 }
 
 // QueryIP sends DNS query to the name server with the client's IP.
-<<<<<<< HEAD
-func (c *Client) QueryIP(ctx context.Context, domain string, option dns.IPOption, disableCache bool) ([]net.IP, error) {
-	ctx, cancel := context.WithTimeout(ctx, 4*time.Second)
-	ips, err := c.Server.QueryIP(ctx, domain, c.clientIP, option, disableCache)
-=======
 func (c *Client) QueryIP(ctx context.Context, domain string, option dns.IPOption) ([]net.IP, uint32, error) {
 	if c.checkSystem {
 		supportIPv4, supportIPv6 := checkSystemNetwork()
@@ -250,8 +232,7 @@
 
 	ctx, cancel := context.WithTimeout(ctx, c.timeoutMs)
 	ctx = session.ContextWithInbound(ctx, &session.Inbound{Tag: c.tag})
-	ips, ttl, err := c.server.QueryIP(ctx, domain, option)
->>>>>>> 1976d02e
+	ips, ttl, err := c.Server.QueryIP(ctx, domain, option)
 	cancel()
 
 	if err != nil {
