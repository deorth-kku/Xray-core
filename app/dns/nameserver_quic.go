package dns

import (
	"bytes"
	"context"
	"encoding/binary"
	go_errors "errors"
	"net/url"
	"sync"
	"time"

	"github.com/quic-go/quic-go"
	"github.com/xtls/xray-core/common/buf"
	"github.com/xtls/xray-core/common/errors"
	"github.com/xtls/xray-core/common/log"
	"github.com/xtls/xray-core/common/net"
	"github.com/xtls/xray-core/common/protocol/dns"
	"github.com/xtls/xray-core/common/session"
	dns_feature "github.com/xtls/xray-core/features/dns"
	"github.com/xtls/xray-core/transport/internet/tls"
	"golang.org/x/net/http2"
)

// NextProtoDQ - During connection establishment, DNS/QUIC support is indicated
// by selecting the ALPN token "dq" in the crypto handshake.
const NextProtoDQ = "doq"

const handshakeTimeout = time.Second * 8

// QUICNameServer implemented DNS over QUIC
type QUICNameServer struct {
	sync.RWMutex
	cacheController *CacheController
	destination     *net.Destination
	connection      quic.Connection
	clientIP        net.IP
}

// NewQUICNameServer creates DNS-over-QUIC client object for local resolving
func NewQUICNameServer(url *url.URL, disableCache bool, clientIP net.IP) (*QUICNameServer, error) {
	errors.LogInfo(context.Background(), "DNS: created Local DNS-over-QUIC client for ", url.String())

	var err error
	port := net.Port(853)
	if url.Port() != "" {
		port, err = net.PortFromString(url.Port())
		if err != nil {
			return nil, err
		}
	}
	dest := net.UDPDestination(net.ParseAddress(url.Hostname()), port)

	s := &QUICNameServer{
		cacheController: NewCacheController(url.String(), disableCache),
		destination:     &dest,
		clientIP:        clientIP,
	}

	return s, nil
}

// Name returns client name
func (s *QUICNameServer) Name() string {
	return s.cacheController.name
}

func (s *QUICNameServer) newReqID() uint16 {
	return 0
}

func (s *QUICNameServer) sendQuery(ctx context.Context, noResponseErrCh chan<- error, domain string, option dns_feature.IPOption) {
	errors.LogInfo(ctx, s.Name(), " querying: ", domain)

	reqs := buildReqMsgs(domain, option, s.newReqID, genEDNS0Options(s.clientIP, 0))

	var deadline time.Time
	if d, ok := ctx.Deadline(); ok {
		deadline = d
	} else {
		deadline = time.Now().Add(time.Second * 5)
	}

	for _, req := range reqs {
		go func(r *dnsRequest) {
			// generate new context for each req, using same context
			// may cause reqs all aborted if any one encounter an error
			dnsCtx := ctx

			// reserve internal dns server requested Inbound
			if inbound := session.InboundFromContext(ctx); inbound != nil {
				dnsCtx = session.ContextWithInbound(dnsCtx, inbound)
			}

			dnsCtx = session.ContextWithContent(dnsCtx, &session.Content{
				Protocol:       "quic",
				SkipDNSResolve: true,
			})

			var cancel context.CancelFunc
			dnsCtx, cancel = context.WithDeadline(dnsCtx, deadline)
			defer cancel()

			b, err := dns.PackMessage(r.msg)
			if err != nil {
				errors.LogErrorInner(ctx, err, "failed to pack dns query")
				noResponseErrCh <- err
				return
			}

			dnsReqBuf := buf.New()
			err = binary.Write(dnsReqBuf, binary.BigEndian, uint16(b.Len()))
			if err != nil {
				errors.LogErrorInner(ctx, err, "binary write failed")
				noResponseErrCh <- err
				return
			}
			_, err = dnsReqBuf.Write(b.Bytes())
			if err != nil {
				errors.LogErrorInner(ctx, err, "buffer write failed")
				noResponseErrCh <- err
				return
			}
			b.Release()

			conn, err := s.openStream(dnsCtx)
			if err != nil {
				errors.LogErrorInner(ctx, err, "failed to open quic connection")
				noResponseErrCh <- err
				return
			}

			_, err = conn.Write(dnsReqBuf.Bytes())
			if err != nil {
				errors.LogErrorInner(ctx, err, "failed to send query")
				noResponseErrCh <- err
				return
			}

			_ = conn.Close()

			respBuf := buf.New()
			defer respBuf.Release()
			n, err := respBuf.ReadFullFrom(conn, 2)
			if err != nil && n == 0 {
				errors.LogErrorInner(ctx, err, "failed to read response length")
				noResponseErrCh <- err
				return
			}
			var length int16
			err = binary.Read(bytes.NewReader(respBuf.Bytes()), binary.BigEndian, &length)
			if err != nil {
				errors.LogErrorInner(ctx, err, "failed to parse response length")
				noResponseErrCh <- err
				return
			}
			respBuf.Clear()
			n, err = respBuf.ReadFullFrom(conn, int32(length))
			if err != nil && n == 0 {
				errors.LogErrorInner(ctx, err, "failed to read response length")
				noResponseErrCh <- err
				return
			}

			rec, err := parseResponse(respBuf.Bytes())
			if err != nil {
				errors.LogErrorInner(ctx, err, "failed to handle response")
				noResponseErrCh <- err
				return
			}
			s.cacheController.updateIP(r, rec)
		}(req)
	}
}

// QueryIP is called from dns.Server->queryIPTimeout
func (s *QUICNameServer) QueryIP(ctx context.Context, domain string, option dns_feature.IPOption) ([]net.IP, uint32, error) {
	fqdn := Fqdn(domain)
	sub4, sub6 := s.cacheController.registerSubscribers(fqdn, option)
	defer closeSubscribers(sub4, sub6)

	if s.cacheController.disableCache {
		errors.LogDebug(ctx, "DNS cache is disabled. Querying IP for ", domain, " at ", s.Name())
	} else {
<<<<<<< HEAD
		ips, err := s.findIPsForDomain(fqdn, option)
		if err == nil || err == dns_feature.ErrEmptyResponse {
			errors.LogDebugInner(ctx, err, s.name, " cache HIT ", domain, " -> ", ips)
			errors.Log(ctx, &log.DNSLog{Server: s.name, Domain: domain, Result: ips, Status: log.DNSCacheHit, Elapsed: 0, Error: err})
			return ips, err
=======
		ips, ttl, err := s.cacheController.findIPsForDomain(fqdn, option)
		if !go_errors.Is(err, errRecordNotFound) {
			errors.LogDebugInner(ctx, err, s.Name(), " cache HIT ", domain, " -> ", ips)
			log.Record(&log.DNSLog{Server: s.Name(), Domain: domain, Result: ips, Status: log.DNSCacheHit, Elapsed: 0, Error: err})
			return ips, ttl, err
>>>>>>> 1976d02e
		}
	}

	noResponseErrCh := make(chan error, 2)
	s.sendQuery(ctx, noResponseErrCh, fqdn, option)
	start := time.Now()

<<<<<<< HEAD
	for {
		ips, err := s.findIPsForDomain(fqdn, option)
		if err != errRecordNotFound {
			errors.Log(ctx, &log.DNSLog{Server: s.name, Domain: domain, Result: ips, Status: log.DNSQueried, Elapsed: time.Since(start), Error: err})
			return ips, err
=======
	if sub4 != nil {
		select {
		case <-ctx.Done():
			return nil, 0, ctx.Err()
		case err := <-noResponseErrCh:
			return nil, 0, err
		case <-sub4.Wait():
			sub4.Close()
>>>>>>> 1976d02e
		}
	}
	if sub6 != nil {
		select {
		case <-ctx.Done():
			return nil, 0, ctx.Err()
		case err := <-noResponseErrCh:
			return nil, 0, err
		case <-sub6.Wait():
			sub6.Close()
		}
	}

	ips, ttl, err := s.cacheController.findIPsForDomain(fqdn, option)
	log.Record(&log.DNSLog{Server: s.Name(), Domain: domain, Result: ips, Status: log.DNSQueried, Elapsed: time.Since(start), Error: err})
	return ips, ttl, err

}

func isActive(s quic.Connection) bool {
	select {
	case <-s.Context().Done():
		return false
	default:
		return true
	}
}

func (s *QUICNameServer) getConnection() (quic.Connection, error) {
	var conn quic.Connection
	s.RLock()
	conn = s.connection
	if conn != nil && isActive(conn) {
		s.RUnlock()
		return conn, nil
	}
	if conn != nil {
		// we're recreating the connection, let's create a new one
		_ = conn.CloseWithError(0, "")
	}
	s.RUnlock()

	s.Lock()
	defer s.Unlock()

	var err error
	conn, err = s.openConnection()
	if err != nil {
		// This does not look too nice, but QUIC (or maybe quic-go)
		// doesn't seem stable enough.
		// Maybe retransmissions aren't fully implemented in quic-go?
		// Anyways, the simple solution is to make a second try when
		// it fails to open the QUIC connection.
		conn, err = s.openConnection()
		if err != nil {
			return nil, err
		}
	}
	s.connection = conn
	return conn, nil
}

func (s *QUICNameServer) openConnection() (quic.Connection, error) {
	tlsConfig := tls.Config{}
	quicConfig := &quic.Config{
		HandshakeIdleTimeout: handshakeTimeout,
	}
	tlsConfig.ServerName = s.destination.Address.String()
	conn, err := quic.DialAddr(context.Background(), s.destination.NetAddr(), tlsConfig.GetTLSConfig(tls.WithNextProto("http/1.1", http2.NextProtoTLS, NextProtoDQ)), quicConfig)
	log.Record(&log.AccessMessage{
		From:   "DNS",
		To:     s.destination,
		Status: log.AccessAccepted,
		Detour: "local",
	})
	if err != nil {
		return nil, err
	}

	return conn, nil
}

func (s *QUICNameServer) openStream(ctx context.Context) (quic.Stream, error) {
	conn, err := s.getConnection()
	if err != nil {
		return nil, err
	}

	// open a new stream
	return conn.OpenStreamSync(ctx)
}<|MERGE_RESOLUTION|>--- conflicted
+++ resolved
@@ -181,19 +181,11 @@
 	if s.cacheController.disableCache {
 		errors.LogDebug(ctx, "DNS cache is disabled. Querying IP for ", domain, " at ", s.Name())
 	} else {
-<<<<<<< HEAD
-		ips, err := s.findIPsForDomain(fqdn, option)
-		if err == nil || err == dns_feature.ErrEmptyResponse {
-			errors.LogDebugInner(ctx, err, s.name, " cache HIT ", domain, " -> ", ips)
-			errors.Log(ctx, &log.DNSLog{Server: s.name, Domain: domain, Result: ips, Status: log.DNSCacheHit, Elapsed: 0, Error: err})
-			return ips, err
-=======
 		ips, ttl, err := s.cacheController.findIPsForDomain(fqdn, option)
 		if !go_errors.Is(err, errRecordNotFound) {
 			errors.LogDebugInner(ctx, err, s.Name(), " cache HIT ", domain, " -> ", ips)
-			log.Record(&log.DNSLog{Server: s.Name(), Domain: domain, Result: ips, Status: log.DNSCacheHit, Elapsed: 0, Error: err})
+			errors.Log(ctx, &log.DNSLog{Server: s.Name(), Domain: domain, Result: ips, Status: log.DNSCacheHit, Elapsed: 0, Error: err})
 			return ips, ttl, err
->>>>>>> 1976d02e
 		}
 	}
 
@@ -201,13 +193,6 @@
 	s.sendQuery(ctx, noResponseErrCh, fqdn, option)
 	start := time.Now()
 
-<<<<<<< HEAD
-	for {
-		ips, err := s.findIPsForDomain(fqdn, option)
-		if err != errRecordNotFound {
-			errors.Log(ctx, &log.DNSLog{Server: s.name, Domain: domain, Result: ips, Status: log.DNSQueried, Elapsed: time.Since(start), Error: err})
-			return ips, err
-=======
 	if sub4 != nil {
 		select {
 		case <-ctx.Done():
@@ -216,7 +201,6 @@
 			return nil, 0, err
 		case <-sub4.Wait():
 			sub4.Close()
->>>>>>> 1976d02e
 		}
 	}
 	if sub6 != nil {
@@ -231,7 +215,7 @@
 	}
 
 	ips, ttl, err := s.cacheController.findIPsForDomain(fqdn, option)
-	log.Record(&log.DNSLog{Server: s.Name(), Domain: domain, Result: ips, Status: log.DNSQueried, Elapsed: time.Since(start), Error: err})
+	errors.Log(ctx, &log.DNSLog{Server: s.Name(), Domain: domain, Result: ips, Status: log.DNSQueried, Elapsed: time.Since(start), Error: err})
 	return ips, ttl, err
 
 }
@@ -245,7 +229,7 @@
 	}
 }
 
-func (s *QUICNameServer) getConnection() (quic.Connection, error) {
+func (s *QUICNameServer) getConnection(ctx context.Context) (quic.Connection, error) {
 	var conn quic.Connection
 	s.RLock()
 	conn = s.connection
@@ -263,14 +247,14 @@
 	defer s.Unlock()
 
 	var err error
-	conn, err = s.openConnection()
+	conn, err = s.openConnection(ctx)
 	if err != nil {
 		// This does not look too nice, but QUIC (or maybe quic-go)
 		// doesn't seem stable enough.
 		// Maybe retransmissions aren't fully implemented in quic-go?
 		// Anyways, the simple solution is to make a second try when
 		// it fails to open the QUIC connection.
-		conn, err = s.openConnection()
+		conn, err = s.openConnection(ctx)
 		if err != nil {
 			return nil, err
 		}
@@ -279,14 +263,14 @@
 	return conn, nil
 }
 
-func (s *QUICNameServer) openConnection() (quic.Connection, error) {
+func (s *QUICNameServer) openConnection(ctx context.Context) (quic.Connection, error) {
 	tlsConfig := tls.Config{}
 	quicConfig := &quic.Config{
 		HandshakeIdleTimeout: handshakeTimeout,
 	}
 	tlsConfig.ServerName = s.destination.Address.String()
-	conn, err := quic.DialAddr(context.Background(), s.destination.NetAddr(), tlsConfig.GetTLSConfig(tls.WithNextProto("http/1.1", http2.NextProtoTLS, NextProtoDQ)), quicConfig)
-	log.Record(&log.AccessMessage{
+	conn, err := quic.DialAddr(ctx, s.destination.NetAddr(), tlsConfig.GetTLSConfig(tls.WithNextProto("http/1.1", http2.NextProtoTLS, NextProtoDQ)), quicConfig)
+	errors.Log(ctx, &log.AccessMessage{
 		From:   "DNS",
 		To:     s.destination,
 		Status: log.AccessAccepted,
@@ -300,7 +284,7 @@
 }
 
 func (s *QUICNameServer) openStream(ctx context.Context) (quic.Stream, error) {
-	conn, err := s.getConnection()
+	conn, err := s.getConnection(ctx)
 	if err != nil {
 		return nil, err
 	}
