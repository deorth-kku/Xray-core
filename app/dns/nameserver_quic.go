--- conflicted
+++ resolved
@@ -229,13 +229,8 @@
 	}
 }
 
-<<<<<<< HEAD
-func (s *QUICNameServer) getConnection(ctx context.Context) (quic.Connection, error) {
-	var conn quic.Connection
-=======
-func (s *QUICNameServer) getConnection() (*quic.Conn, error) {
+func (s *QUICNameServer) getConnection(ctx context.Context) (*quic.Conn, error) {
 	var conn *quic.Conn
->>>>>>> fe57507f
 	s.RLock()
 	conn = s.connection
 	if conn != nil && isActive(conn) {
@@ -268,11 +263,7 @@
 	return conn, nil
 }
 
-<<<<<<< HEAD
-func (s *QUICNameServer) openConnection(ctx context.Context) (quic.Connection, error) {
-=======
-func (s *QUICNameServer) openConnection() (*quic.Conn, error) {
->>>>>>> fe57507f
+func (s *QUICNameServer) openConnection(ctx context.Context) (*quic.Conn, error) {
 	tlsConfig := tls.Config{}
 	quicConfig := &quic.Config{
 		HandshakeIdleTimeout: handshakeTimeout,
@@ -292,13 +283,8 @@
 	return conn, nil
 }
 
-<<<<<<< HEAD
-func (s *QUICNameServer) openStream(ctx context.Context) (quic.Stream, error) {
+func (s *QUICNameServer) openStream(ctx context.Context) (*quic.Stream, error) {
 	conn, err := s.getConnection(ctx)
-=======
-func (s *QUICNameServer) openStream(ctx context.Context) (*quic.Stream, error) {
-	conn, err := s.getConnection()
->>>>>>> fe57507f
 	if err != nil {
 		return nil, err
 	}
