package outbound

import (
	"context"
	"crypto/rand"
	goerrors "errors"
	"io"
	"math/big"
	gonet "net"
	"os"

	"github.com/xtls/xray-core/app/proxyman"
	"github.com/xtls/xray-core/common"
	"github.com/xtls/xray-core/common/buf"
	"github.com/xtls/xray-core/common/errors"
<<<<<<< HEAD
	common_errors "github.com/xtls/xray-core/common/errors"
=======
>>>>>>> 9d29ffc8
	"github.com/xtls/xray-core/common/mux"
	"github.com/xtls/xray-core/common/net"
	"github.com/xtls/xray-core/common/net/cnc"
	"github.com/xtls/xray-core/common/session"
	"github.com/xtls/xray-core/core"
	"github.com/xtls/xray-core/features/outbound"
	"github.com/xtls/xray-core/features/policy"
	"github.com/xtls/xray-core/features/stats"
	"github.com/xtls/xray-core/proxy"
	"github.com/xtls/xray-core/transport"
	"github.com/xtls/xray-core/transport/internet"
	"github.com/xtls/xray-core/transport/internet/grpc"
<<<<<<< HEAD
	"github.com/xtls/xray-core/transport/internet/http"
=======
>>>>>>> 9d29ffc8
	"github.com/xtls/xray-core/transport/internet/reality"
	"github.com/xtls/xray-core/transport/internet/stat"
	"github.com/xtls/xray-core/transport/internet/tls"
	"github.com/xtls/xray-core/transport/pipe"
)

func getStatCounter(v *core.Instance, tag string) (stats.Counter, stats.Counter) {
	var uplinkCounter stats.Counter
	var downlinkCounter stats.Counter

	policy := v.GetFeature(policy.ManagerType()).(policy.Manager)
	if len(tag) > 0 && policy.ForSystem().Stats.OutboundUplink {
		statsManager := v.GetFeature(stats.ManagerType()).(stats.Manager)
		name := "outbound>>>" + tag + ">>>traffic>>>uplink"
		c, _ := stats.GetOrRegisterCounter(statsManager, name)
		if c != nil {
			uplinkCounter = c
		}
	}
	if len(tag) > 0 && policy.ForSystem().Stats.OutboundDownlink {
		statsManager := v.GetFeature(stats.ManagerType()).(stats.Manager)
		name := "outbound>>>" + tag + ">>>traffic>>>downlink"
		c, _ := stats.GetOrRegisterCounter(statsManager, name)
		if c != nil {
			downlinkCounter = c
		}
	}

	return uplinkCounter, downlinkCounter
}

func removeStatCounter(v *core.Instance, tag string) (err error) {
	policy := v.GetFeature(policy.ManagerType()).(policy.Manager)
	if len(tag) > 0 && policy.ForSystem().Stats.OutboundUplink {
		statsManager := v.GetFeature(stats.ManagerType()).(stats.Manager)
		name := "outbound>>>" + tag + ">>>traffic>>>uplink"
		err = statsManager.UnregisterCounter(name)
	}
	if len(tag) > 0 && policy.ForSystem().Stats.OutboundDownlink {
		statsManager := v.GetFeature(stats.ManagerType()).(stats.Manager)
		name := "outbound>>>" + tag + ">>>traffic>>>downlink"
<<<<<<< HEAD
		err = common_errors.Combine(err, statsManager.UnregisterCounter(name))
=======
		err = errors.Combine(err, statsManager.UnregisterCounter(name))
>>>>>>> 9d29ffc8
	}
	return
}

<<<<<<< HEAD
// Handler is an implements of outbound.Handler.
=======
// Handler implements outbound.Handler.
>>>>>>> 9d29ffc8
type Handler struct {
	tag             string
	senderSettings  *proxyman.SenderConfig
	streamSettings  *internet.MemoryStreamConfig
	proxy           proxy.Outbound
	outboundManager outbound.Manager
	mux             *mux.ClientManager
	xudp            *mux.ClientManager
	udp443          string
	uplinkCounter   stats.Counter
	downlinkCounter stats.Counter
}

// NewHandler creates a new Handler based on the given configuration.
func NewHandler(ctx context.Context, config *core.OutboundHandlerConfig) (outbound.Handler, error) {
	v := core.MustFromContext(ctx)
	uplinkCounter, downlinkCounter := getStatCounter(v, config.Tag)
	h := &Handler{
		tag:             config.Tag,
		outboundManager: v.GetFeature(outbound.ManagerType()).(outbound.Manager),
		uplinkCounter:   uplinkCounter,
		downlinkCounter: downlinkCounter,
	}

	if config.SenderSettings != nil {
		senderSettings, err := config.SenderSettings.GetInstance()
		if err != nil {
			return nil, err
		}
		switch s := senderSettings.(type) {
		case *proxyman.SenderConfig:
			h.senderSettings = s
			mss, err := internet.ToMemoryStreamConfig(s.StreamSettings)
			if err != nil {
				return nil, errors.New("failed to parse stream settings").Base(err).AtWarning()
			}
			h.streamSettings = mss
		default:
			return nil, errors.New("settings is not SenderConfig")
		}
	}

	proxyConfig, err := config.ProxySettings.GetInstance()
	if err != nil {
		return nil, err
	}

	rawProxyHandler, err := common.CreateObject(ctx, proxyConfig)
	if err != nil {
		return nil, err
	}

	proxyHandler, ok := rawProxyHandler.(proxy.Outbound)
	if !ok {
		return nil, errors.New("not an outbound handler")
	}

	if h.senderSettings != nil && h.senderSettings.MultiplexSettings != nil {
		if config := h.senderSettings.MultiplexSettings; config.Enabled {
			if config.Concurrency < 0 {
				h.mux = &mux.ClientManager{Enabled: false}
			}
			if config.Concurrency == 0 {
				config.Concurrency = 8 // same as before
			}
			if config.Concurrency > 0 {
				h.mux = &mux.ClientManager{
					Enabled: true,
					Picker: &mux.IncrementalWorkerPicker{
						Factory: &mux.DialingWorkerFactory{
							Proxy:  proxyHandler,
							Dialer: h,
							Strategy: mux.ClientStrategy{
								MaxConcurrency: uint32(config.Concurrency),
								MaxConnection:  128,
							},
						},
					},
				}
			}
			if config.XudpConcurrency < 0 {
				h.xudp = &mux.ClientManager{Enabled: false}
			}
			if config.XudpConcurrency == 0 {
				h.xudp = nil // same as before
			}
			if config.XudpConcurrency > 0 {
				h.xudp = &mux.ClientManager{
					Enabled: true,
					Picker: &mux.IncrementalWorkerPicker{
						Factory: &mux.DialingWorkerFactory{
							Proxy:  proxyHandler,
							Dialer: h,
							Strategy: mux.ClientStrategy{
								MaxConcurrency: uint32(config.XudpConcurrency),
								MaxConnection:  128,
							},
						},
					},
				}
			}
			h.udp443 = config.XudpProxyUDP443
		}
	}

	h.proxy = proxyHandler
	return h, nil
}

// Tag implements outbound.Handler.
func (h *Handler) Tag() string {
	return h.tag
}

// Dispatch implements proxy.Outbound.Dispatch.
func (h *Handler) Dispatch(ctx context.Context, link *transport.Link) {
	outbounds := session.OutboundsFromContext(ctx)
	ob := outbounds[len(outbounds)-1]
	if ob.Target.Network == net.Network_UDP && ob.OriginalTarget.Address != nil && ob.OriginalTarget.Address != ob.Target.Address {
		link.Reader = &buf.EndpointOverrideReader{Reader: link.Reader, Dest: ob.Target.Address, OriginalDest: ob.OriginalTarget.Address}
		link.Writer = &buf.EndpointOverrideWriter{Writer: link.Writer, Dest: ob.Target.Address, OriginalDest: ob.OriginalTarget.Address}
	}
	if h.mux != nil {
		test := func(err error) {
			if err != nil {
				err := errors.New("failed to process mux outbound traffic").Base(err)
				session.SubmitOutboundErrorToOriginator(ctx, err)
				errors.LogInfo(ctx, err.Error())
				common.Interrupt(link.Writer)
			}
		}
		if ob.Target.Network == net.Network_UDP && ob.Target.Port == 443 {
			switch h.udp443 {
			case "reject":
				test(errors.New("XUDP rejected UDP/443 traffic").AtInfo())
				return
			case "skip":
				goto out
			}
		}
		if h.xudp != nil && ob.Target.Network == net.Network_UDP {
			if !h.xudp.Enabled {
				goto out
			}
			test(h.xudp.Dispatch(ctx, link))
			return
		}
		if h.mux.Enabled {
			test(h.mux.Dispatch(ctx, link))
			return
		}
	}
out:
	err := h.proxy.Process(ctx, link, h)
	if err != nil {
		if goerrors.Is(err, io.EOF) || goerrors.Is(err, io.ErrClosedPipe) || goerrors.Is(err, context.Canceled) {
			err = nil
		}
	}
	if err != nil {
		// Ensure outbound ray is properly closed.
		err := errors.New("failed to process outbound traffic").Base(err)
		session.SubmitOutboundErrorToOriginator(ctx, err)
		errors.LogInfo(ctx, err.Error())
		common.Interrupt(link.Writer)
	} else {
		common.Close(link.Writer)
	}
	common.Interrupt(link.Reader)
}

// Address implements internet.Dialer.
func (h *Handler) Address() net.Address {
	if h.senderSettings == nil || h.senderSettings.Via == nil {
		return nil
	}
	return h.senderSettings.Via.AsAddress()
}

func (h *Handler) DestIpAddress() net.IP {
	return internet.DestIpAddress()
}

// Dial implements internet.Dialer.
func (h *Handler) Dial(ctx context.Context, dest net.Destination) (stat.Connection, error) {
	if h.senderSettings != nil {
		if h.senderSettings.ProxySettings.HasTag() {
			tag := h.senderSettings.ProxySettings.Tag
			handler := h.outboundManager.GetHandler(tag)
			if handler != nil {
				errors.LogDebug(ctx, "proxying to ", tag, " for dest ", dest)
				outbounds := session.OutboundsFromContext(ctx)
				ctx = session.ContextWithOutbounds(ctx, append(outbounds, &session.Outbound{
					Target: dest,
					Tag:    tag,
				})) // add another outbound in session ctx
				opts := pipe.OptionsFromContext(ctx)
				uplinkReader, uplinkWriter := pipe.New(opts...)
				downlinkReader, downlinkWriter := pipe.New(opts...)

				go handler.Dispatch(ctx, &transport.Link{Reader: uplinkReader, Writer: downlinkWriter})
				conn := cnc.NewConnection(cnc.ConnectionInputMulti(uplinkWriter), cnc.ConnectionOutputMulti(downlinkReader))

				if config := tls.ConfigFromStreamSettings(h.streamSettings); config != nil {
					tlsConfig := config.GetTLSConfig(tls.WithDestination(dest))
					conn = tls.Client(conn, tlsConfig)
				}

				return h.getStatCouterConnection(conn), nil
			}

			errors.LogWarning(ctx, "failed to get outbound handler with tag: ", tag)
		}

		if h.senderSettings.Via != nil {
			outbounds := session.OutboundsFromContext(ctx)
			ob := outbounds[len(outbounds)-1]
			if h.senderSettings.ViaCidr == "" {
				ob.Gateway = h.senderSettings.Via.AsAddress()
			} else { //Get a random address.
				ob.Gateway = ParseRandomIPv6(h.senderSettings.Via.AsAddress(), h.senderSettings.ViaCidr)
			}
		}
	}

	if conn, err := h.getUoTConnection(ctx, dest); err != os.ErrInvalid {
		return conn, err
	}

	conn, err := internet.Dial(ctx, dest, h.streamSettings)
	conn = h.getStatCouterConnection(conn)
	outbounds := session.OutboundsFromContext(ctx)
	ob := outbounds[len(outbounds)-1]
	ob.Conn = conn
	return conn, err
}

func (h *Handler) getStatCouterConnection(conn stat.Connection) stat.Connection {
	if h.uplinkCounter != nil || h.downlinkCounter != nil {
		return &stat.CounterConnection{
			Connection:   conn,
			ReadCounter:  h.downlinkCounter,
			WriteCounter: h.uplinkCounter,
		}
	}
	return conn
}

// GetOutbound implements proxy.GetOutbound.
func (h *Handler) GetOutbound() proxy.Outbound {
	return h.proxy
}

// Start implements common.Runnable.
func (h *Handler) Start() error {
	return nil
}

// Close implements common.Closable.
func (h *Handler) Close() error {
<<<<<<< HEAD
	if h.mux != nil {
		h.mux.Close()
	}
	if h.xudp != nil {
		h.xudp.Close()
	}
	switch h.streamSettings.ProtocolName {
	case "grpc":
		grpc.GrpcCloseConn(h.streamSettings)
	case "http":
		http.HttpCloseConn(h.streamSettings)
=======
	common.Close(h.mux)
	common.Close(h.xudp)
	switch h.streamSettings.ProtocolName {
	case "grpc":
		grpc.GrpcCloseConn(h.streamSettings)
>>>>>>> 9d29ffc8
	}
	if realityConfig := reality.ConfigFromStreamSettings(h.streamSettings); realityConfig != nil {
		reality.RealityCloseConn(realityConfig)
	}
	return nil
}

func ParseRandomIPv6(address net.Address, prefix string) net.Address {
	_, network, _ := gonet.ParseCIDR(address.IP().String() + "/" + prefix)

	maskSize, totalBits := network.Mask.Size()
	subnetSize := big.NewInt(1).Lsh(big.NewInt(1), uint(totalBits-maskSize))

	// random
	randomBigInt, _ := rand.Int(rand.Reader, subnetSize)

	startIPBigInt := big.NewInt(0).SetBytes(network.IP.To16())
	randomIPBigInt := big.NewInt(0).Add(startIPBigInt, randomBigInt)

	randomIPBytes := randomIPBigInt.Bytes()
	randomIPBytes = append(make([]byte, 16-len(randomIPBytes)), randomIPBytes...)

	return net.ParseAddress(gonet.IP(randomIPBytes).String())
}<|MERGE_RESOLUTION|>--- conflicted
+++ resolved
@@ -13,10 +13,6 @@
 	"github.com/xtls/xray-core/common"
 	"github.com/xtls/xray-core/common/buf"
 	"github.com/xtls/xray-core/common/errors"
-<<<<<<< HEAD
-	common_errors "github.com/xtls/xray-core/common/errors"
-=======
->>>>>>> 9d29ffc8
 	"github.com/xtls/xray-core/common/mux"
 	"github.com/xtls/xray-core/common/net"
 	"github.com/xtls/xray-core/common/net/cnc"
@@ -29,10 +25,6 @@
 	"github.com/xtls/xray-core/transport"
 	"github.com/xtls/xray-core/transport/internet"
 	"github.com/xtls/xray-core/transport/internet/grpc"
-<<<<<<< HEAD
-	"github.com/xtls/xray-core/transport/internet/http"
-=======
->>>>>>> 9d29ffc8
 	"github.com/xtls/xray-core/transport/internet/reality"
 	"github.com/xtls/xray-core/transport/internet/stat"
 	"github.com/xtls/xray-core/transport/internet/tls"
@@ -74,20 +66,12 @@
 	if len(tag) > 0 && policy.ForSystem().Stats.OutboundDownlink {
 		statsManager := v.GetFeature(stats.ManagerType()).(stats.Manager)
 		name := "outbound>>>" + tag + ">>>traffic>>>downlink"
-<<<<<<< HEAD
-		err = common_errors.Combine(err, statsManager.UnregisterCounter(name))
-=======
 		err = errors.Combine(err, statsManager.UnregisterCounter(name))
->>>>>>> 9d29ffc8
 	}
 	return
 }
 
-<<<<<<< HEAD
-// Handler is an implements of outbound.Handler.
-=======
 // Handler implements outbound.Handler.
->>>>>>> 9d29ffc8
 type Handler struct {
 	tag             string
 	senderSettings  *proxyman.SenderConfig
@@ -348,7 +332,6 @@
 
 // Close implements common.Closable.
 func (h *Handler) Close() error {
-<<<<<<< HEAD
 	if h.mux != nil {
 		h.mux.Close()
 	}
@@ -358,15 +341,6 @@
 	switch h.streamSettings.ProtocolName {
 	case "grpc":
 		grpc.GrpcCloseConn(h.streamSettings)
-	case "http":
-		http.HttpCloseConn(h.streamSettings)
-=======
-	common.Close(h.mux)
-	common.Close(h.xudp)
-	switch h.streamSettings.ProtocolName {
-	case "grpc":
-		grpc.GrpcCloseConn(h.streamSettings)
->>>>>>> 9d29ffc8
 	}
 	if realityConfig := reality.ConfigFromStreamSettings(h.streamSettings); realityConfig != nil {
 		reality.RealityCloseConn(realityConfig)
