package outbound

import (
	"context"
	"crypto/rand"
	goerrors "errors"
	"io"
	"math/big"
	gonet "net"
	"os"

	"github.com/xtls/xray-core/app/proxyman"
	"github.com/xtls/xray-core/common"
	"github.com/xtls/xray-core/common/buf"
	"github.com/xtls/xray-core/common/errors"
	"github.com/xtls/xray-core/common/mux"
	"github.com/xtls/xray-core/common/net"
	"github.com/xtls/xray-core/common/net/cnc"
	"github.com/xtls/xray-core/common/serial"
	"github.com/xtls/xray-core/common/session"
	"github.com/xtls/xray-core/core"
	"github.com/xtls/xray-core/features/outbound"
	"github.com/xtls/xray-core/features/policy"
	"github.com/xtls/xray-core/features/stats"
	"github.com/xtls/xray-core/proxy"
	"github.com/xtls/xray-core/transport"
	"github.com/xtls/xray-core/transport/internet"
	"github.com/xtls/xray-core/transport/internet/grpc"
	"github.com/xtls/xray-core/transport/internet/stat"
	"github.com/xtls/xray-core/transport/internet/tls"
	"github.com/xtls/xray-core/transport/pipe"
	"google.golang.org/protobuf/proto"
)

func getStatCounter(v *core.Instance, tag string) (stats.Counter, stats.Counter) {
	var uplinkCounter stats.Counter
	var downlinkCounter stats.Counter

	policy := v.GetFeature(policy.ManagerType()).(policy.Manager)
	if len(tag) > 0 && policy.ForSystem().Stats.OutboundUplink {
		statsManager := v.GetFeature(stats.ManagerType()).(stats.Manager)
		name := "outbound>>>" + tag + ">>>traffic>>>uplink"
		c, _ := stats.GetOrRegisterCounter(statsManager, name)
		if c != nil {
			uplinkCounter = c
		}
	}
	if len(tag) > 0 && policy.ForSystem().Stats.OutboundDownlink {
		statsManager := v.GetFeature(stats.ManagerType()).(stats.Manager)
		name := "outbound>>>" + tag + ">>>traffic>>>downlink"
		c, _ := stats.GetOrRegisterCounter(statsManager, name)
		if c != nil {
			downlinkCounter = c
		}
	}

	return uplinkCounter, downlinkCounter
}

func removeStatCounter(v *core.Instance, tag string) (err error) {
	policy := v.GetFeature(policy.ManagerType()).(policy.Manager)
	if len(tag) > 0 && policy.ForSystem().Stats.OutboundUplink {
		statsManager := v.GetFeature(stats.ManagerType()).(stats.Manager)
		name := "outbound>>>" + tag + ">>>traffic>>>uplink"
		err = statsManager.UnregisterCounter(name)
	}
	if len(tag) > 0 && policy.ForSystem().Stats.OutboundDownlink {
		statsManager := v.GetFeature(stats.ManagerType()).(stats.Manager)
		name := "outbound>>>" + tag + ">>>traffic>>>downlink"
		err = errors.Combine(err, statsManager.UnregisterCounter(name))
	}
	return
}

// Handler implements outbound.Handler.
type Handler struct {
	tag             string
	senderSettings  *proxyman.SenderConfig
	streamSettings  *internet.MemoryStreamConfig
	proxyConfig     proto.Message
	proxy           proxy.Outbound
	outboundManager outbound.Manager
	mux             *mux.ClientManager
	xudp            *mux.ClientManager
	udp443          string
	uplinkCounter   stats.Counter
	downlinkCounter stats.Counter
}

// NewHandler creates a new Handler based on the given configuration.
func NewHandler(ctx context.Context, config *core.OutboundHandlerConfig) (outbound.Handler, error) {
	v := core.MustFromContext(ctx)
	uplinkCounter, downlinkCounter := getStatCounter(v, config.Tag)
	h := &Handler{
		tag:             config.Tag,
		outboundManager: v.GetFeature(outbound.ManagerType()).(outbound.Manager),
		uplinkCounter:   uplinkCounter,
		downlinkCounter: downlinkCounter,
	}

	if config.SenderSettings != nil {
		senderSettings, err := config.SenderSettings.GetInstance()
		if err != nil {
			return nil, err
		}
		switch s := senderSettings.(type) {
		case *proxyman.SenderConfig:
			h.senderSettings = s
			mss, err := internet.ToMemoryStreamConfig(s.StreamSettings)
			if err != nil {
				return nil, errors.New("failed to parse stream settings").Base(err).AtWarning()
			}
			h.streamSettings = mss
		default:
			return nil, errors.New("settings is not SenderConfig")
		}
	}

	proxyConfig, err := config.ProxySettings.GetInstance()
	if err != nil {
		return nil, err
	}
	h.proxyConfig = proxyConfig

	rawProxyHandler, err := common.CreateObject(ctx, proxyConfig)
	if err != nil {
		return nil, err
	}

	proxyHandler, ok := rawProxyHandler.(proxy.Outbound)
	if !ok {
		return nil, errors.New("not an outbound handler")
	}

	if h.senderSettings != nil && h.senderSettings.MultiplexSettings != nil {
		if config := h.senderSettings.MultiplexSettings; config.Enabled {
			if config.Concurrency < 0 {
				h.mux = &mux.ClientManager{Enabled: false}
			}
			if config.Concurrency == 0 {
				config.Concurrency = 8 // same as before
			}
			if config.Concurrency > 0 {
				h.mux = &mux.ClientManager{
					Enabled: true,
					Picker: &mux.IncrementalWorkerPicker{
						Factory: &mux.DialingWorkerFactory{
							Proxy:  proxyHandler,
							Dialer: h,
							Strategy: mux.ClientStrategy{
								MaxConcurrency: uint32(config.Concurrency),
								MaxConnection:  128,
							},
						},
					},
				}
			}
			if config.XudpConcurrency < 0 {
				h.xudp = &mux.ClientManager{Enabled: false}
			}
			if config.XudpConcurrency == 0 {
				h.xudp = nil // same as before
			}
			if config.XudpConcurrency > 0 {
				h.xudp = &mux.ClientManager{
					Enabled: true,
					Picker: &mux.IncrementalWorkerPicker{
						Factory: &mux.DialingWorkerFactory{
							Proxy:  proxyHandler,
							Dialer: h,
							Strategy: mux.ClientStrategy{
								MaxConcurrency: uint32(config.XudpConcurrency),
								MaxConnection:  128,
							},
						},
					},
				}
			}
			h.udp443 = config.XudpProxyUDP443
		}
	}

	h.proxy = proxyHandler
	return h, nil
}

// Tag implements outbound.Handler.
func (h *Handler) Tag() string {
	return h.tag
}

// Dispatch implements proxy.Outbound.Dispatch.
func (h *Handler) Dispatch(ctx context.Context, link *transport.Link) {
	outbounds := session.OutboundsFromContext(ctx)
	ob := outbounds[len(outbounds)-1]
	if ob.Target.Network == net.Network_UDP && ob.OriginalTarget.Address != nil && ob.OriginalTarget.Address != ob.Target.Address {
		link.Reader = &buf.EndpointOverrideReader{Reader: link.Reader, Dest: ob.Target.Address, OriginalDest: ob.OriginalTarget.Address}
		link.Writer = &buf.EndpointOverrideWriter{Writer: link.Writer, Dest: ob.Target.Address, OriginalDest: ob.OriginalTarget.Address}
	}
	if h.mux != nil {
		test := func(err error) {
			if err != nil {
				err := errors.New("failed to process mux outbound traffic").Base(err)
				session.SubmitOutboundErrorToOriginator(ctx, err)
				errors.LogInfo(ctx, err.Error())
				common.Interrupt(link.Writer)
			}
		}
		if ob.Target.Network == net.Network_UDP && ob.Target.Port == 443 {
			switch h.udp443 {
			case "reject":
				test(errors.New("XUDP rejected UDP/443 traffic").AtInfo())
				return
			case "skip":
				goto out
			}
		}
		if h.xudp != nil && ob.Target.Network == net.Network_UDP {
			if !h.xudp.Enabled {
				goto out
			}
			test(h.xudp.Dispatch(ctx, link))
			return
		}
		if h.mux.Enabled {
			test(h.mux.Dispatch(ctx, link))
			return
		}
	}
out:
	err := h.proxy.Process(ctx, link, h)
	if err != nil {
		if goerrors.Is(err, io.EOF) || goerrors.Is(err, io.ErrClosedPipe) || goerrors.Is(err, context.Canceled) {
			err = nil
		}
	}
	if err != nil {
		// Ensure outbound ray is properly closed.
		err := errors.New("failed to process outbound traffic").Base(err)
		session.SubmitOutboundErrorToOriginator(ctx, err)
		errors.LogInfo(ctx, err.Error())
		common.Interrupt(link.Writer)
	} else {
		common.Close(link.Writer)
	}
	common.Interrupt(link.Reader)
}

// Address implements internet.Dialer.
func (h *Handler) Address() net.Address {
	if h.senderSettings == nil || h.senderSettings.Via == nil {
		return nil
	}
	return h.senderSettings.Via.AsAddress()
}

func (h *Handler) DestIpAddress() net.IP {
	return internet.DestIpAddress()
}

// Dial implements internet.Dialer.
func (h *Handler) Dial(ctx context.Context, dest net.Destination) (stat.Connection, error) {
	if h.senderSettings != nil {

		if h.senderSettings.ProxySettings.HasTag() {

			tag := h.senderSettings.ProxySettings.Tag
			handler := h.outboundManager.GetHandler(tag)
			if handler != nil {
				errors.LogDebug(ctx, "proxying to ", tag, " for dest ", dest)
				outbounds := session.OutboundsFromContext(ctx)
				ctx = session.ContextWithOutbounds(ctx, append(outbounds, &session.Outbound{
					Target: dest,
					Tag:    tag,
				})) // add another outbound in session ctx
				opts := pipe.OptionsFromContext(ctx)
				uplinkReader, uplinkWriter := pipe.New(opts...)
				downlinkReader, downlinkWriter := pipe.New(opts...)

				go handler.Dispatch(ctx, &transport.Link{Reader: uplinkReader, Writer: downlinkWriter})
				conn := cnc.NewConnection(cnc.ConnectionInputMulti(uplinkWriter), cnc.ConnectionOutputMulti(downlinkReader))

				if config := tls.ConfigFromStreamSettings(h.streamSettings); config != nil {
					tlsConfig := config.GetTLSConfig(tls.WithDestination(dest))
					conn = tls.Client(conn, tlsConfig)
				}

				return h.getStatCouterConnection(conn), nil
			}

			errors.LogWarning(ctx, "failed to get outbound handler with tag: ", tag)
		}

		if h.senderSettings.Via != nil {

			outbounds := session.OutboundsFromContext(ctx)
			ob := outbounds[len(outbounds)-1]
			var domain string
			addr := h.senderSettings.Via.AsAddress()
			domain = h.senderSettings.Via.GetDomain()
			switch {
			case h.senderSettings.ViaCidr != "":
				ob.Gateway = ParseRandomIP(addr, h.senderSettings.ViaCidr)

			case domain == "origin":

				if inbound := session.InboundFromContext(ctx); inbound != nil {
					if inbound.Conn != nil {
						origin, _, err := net.SplitHostPort(inbound.Conn.LocalAddr().String())
						if err == nil {
							ob.Gateway = net.ParseAddress(origin)
							errors.LogDebug(ctx, "use receive package ip as snedthrough: ", origin)
						}
					}
				}
			case domain == "srcip":
				if inbound := session.InboundFromContext(ctx); inbound != nil {
					if inbound.Conn != nil {
						clientaddr, _, err := net.SplitHostPort(inbound.Conn.RemoteAddr().String())
						if err == nil {
							ob.Gateway = net.ParseAddress(clientaddr)
							errors.LogDebug(ctx, "use client src ip as snedthrough: ", clientaddr)
						}
					}

				}
			//case addr.Family().IsDomain():
			default:
				ob.Gateway = addr

			}

		}
	}

	if conn, err := h.getUoTConnection(ctx, dest); err != os.ErrInvalid {
		return conn, err
	}

	conn, err := internet.Dial(ctx, dest, h.streamSettings)
	conn = h.getStatCouterConnection(conn)
	outbounds := session.OutboundsFromContext(ctx)
	ob := outbounds[len(outbounds)-1]
	ob.Conn = conn
	return conn, err
}

func (h *Handler) getStatCouterConnection(conn stat.Connection) stat.Connection {
	if h.uplinkCounter != nil || h.downlinkCounter != nil {
		return &stat.CounterConnection{
			Connection:   conn,
			ReadCounter:  h.downlinkCounter,
			WriteCounter: h.uplinkCounter,
		}
	}
	return conn
}

// GetOutbound implements proxy.GetOutbound.
func (h *Handler) GetOutbound() proxy.Outbound {
	return h.proxy
}

// Start implements common.Runnable.
func (h *Handler) Start() error {
	return nil
}

// Close implements common.Closable.
func (h *Handler) Close() error {
<<<<<<< HEAD
	if h.mux != nil {
		h.mux.Close()
	}
	if h.xudp != nil {
		h.xudp.Close()
	}
	switch h.streamSettings.ProtocolName {
	case "grpc":
		grpc.GrpcCloseConn(h.streamSettings)
	}
=======
	common.Close(h.mux)
	common.Close(h.proxy)
>>>>>>> 1976d02e
	return nil
}

// SenderSettings implements outbound.Handler.
func (h *Handler) SenderSettings() *serial.TypedMessage {
	return serial.ToTypedMessage(h.senderSettings)
}

// ProxySettings implements outbound.Handler.
func (h *Handler) ProxySettings() *serial.TypedMessage {
	return serial.ToTypedMessage(h.proxyConfig)
}

func ParseRandomIP(addr net.Address, prefix string) net.Address {

	_, ipnet, _ := gonet.ParseCIDR(addr.IP().String() + "/" + prefix)

	ones, bits := ipnet.Mask.Size()
	subnetSize := new(big.Int).Lsh(big.NewInt(1), uint(bits-ones))

	rnd, _ := rand.Int(rand.Reader, subnetSize)

	startInt := new(big.Int).SetBytes(ipnet.IP)
	rndInt := new(big.Int).Add(startInt, rnd)

	rndBytes := rndInt.Bytes()
	padded := make([]byte, len(ipnet.IP))
	copy(padded[len(padded)-len(rndBytes):], rndBytes)

	return net.ParseAddress(gonet.IP(padded).String())
}<|MERGE_RESOLUTION|>--- conflicted
+++ resolved
@@ -368,21 +368,13 @@
 
 // Close implements common.Closable.
 func (h *Handler) Close() error {
-<<<<<<< HEAD
-	if h.mux != nil {
-		h.mux.Close()
-	}
-	if h.xudp != nil {
-		h.xudp.Close()
-	}
+	common.Close(h.mux)
+	common.Close(h.proxy)
+	common.Close(h.xudp)
 	switch h.streamSettings.ProtocolName {
 	case "grpc":
 		grpc.GrpcCloseConn(h.streamSettings)
 	}
-=======
-	common.Close(h.mux)
-	common.Close(h.proxy)
->>>>>>> 1976d02e
 	return nil
 }
 
