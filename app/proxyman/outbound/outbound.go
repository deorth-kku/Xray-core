package outbound

//go:generate go run github.com/xtls/xray-core/common/errors/errorgen

import (
	"context"
	"sort"
	"strings"
	"sync"

	"github.com/xtls/xray-core/app/proxyman"
	"github.com/xtls/xray-core/common"
	"github.com/xtls/xray-core/common/errors"
	"github.com/xtls/xray-core/core"
	"github.com/xtls/xray-core/features/outbound"
)

// Manager is to manage all outbound handlers.
type Manager struct {
	access           sync.RWMutex
	defaultHandler   outbound.Handler
	taggedHandler    map[string]outbound.Handler
	untaggedHandlers []outbound.Handler
	running          bool
	tagsCache        *sync.Map
}

// New creates a new Manager.
func New(ctx context.Context, config *proxyman.OutboundConfig) (*Manager, error) {
	m := &Manager{
		taggedHandler: make(map[string]outbound.Handler),
		tagsCache:     &sync.Map{},
	}
	return m, nil
}

// Type implements common.HasType.
func (m *Manager) Type() interface{} {
	return outbound.ManagerType()
}

// Start implements core.Feature
func (m *Manager) Start() error {
	m.access.Lock()
	defer m.access.Unlock()

	m.running = true

	for _, h := range m.taggedHandler {
		if err := h.Start(); err != nil {
			return err
		}
	}

	for _, h := range m.untaggedHandlers {
		if err := h.Start(); err != nil {
			return err
		}
	}

	return nil
}

// Close implements core.Feature
func (m *Manager) Close() error {
	m.access.Lock()
	defer m.access.Unlock()

	m.running = false

	var errs []error
	for _, h := range m.taggedHandler {
		errs = append(errs, h.Close())
	}

	for _, h := range m.untaggedHandlers {
		errs = append(errs, h.Close())
	}

	return errors.Combine(errs...)
}

// GetDefaultHandler implements outbound.Manager.
func (m *Manager) GetDefaultHandler() outbound.Handler {
	m.access.RLock()
	defer m.access.RUnlock()

	if m.defaultHandler == nil {
		return nil
	}
	return m.defaultHandler
}

// GetHandler implements outbound.Manager.
func (m *Manager) GetHandler(tag string) outbound.Handler {
	m.access.RLock()
	defer m.access.RUnlock()
	if handler, found := m.taggedHandler[tag]; found {
		return handler
	}
	return nil
}

// AddHandler implements outbound.Manager.
func (m *Manager) AddHandler(ctx context.Context, handler outbound.Handler) error {
	m.access.Lock()
	defer m.access.Unlock()

	m.tagsCache = &sync.Map{}

	if m.defaultHandler == nil {
		m.defaultHandler = handler
	}

	tag := handler.Tag()
	if len(tag) > 0 {
		if _, found := m.taggedHandler[tag]; found {
			return newError("existing tag found: " + tag)
		}
		m.taggedHandler[tag] = handler
	} else {
		m.untaggedHandlers = append(m.untaggedHandlers, handler)
	}

	if m.running {
		return handler.Start()
	}

	return nil
}

// RemoveHandler implements outbound.Manager.
func (m *Manager) RemoveHandler(ctx context.Context, tag string) (err error) {
	if tag == "" {
		return common.ErrNoClue
	}
	m.access.Lock()
	defer m.access.Unlock()

<<<<<<< HEAD
	v := core.FromContext(ctx)
	if v != nil {
		err = removeStatCounter(v, tag)
	}
	common.Close(m.taggedHandler[tag])
=======
	m.tagsCache = &sync.Map{}
>>>>>>> d20a8350

	m.tagsCache = make(map[string][]string)
	delete(m.taggedHandler, tag)
	if m.defaultHandler != nil && m.defaultHandler.Tag() == tag {
		m.defaultHandler = nil
	}

	return
}

// Select implements outbound.HandlerSelector.
func (m *Manager) Select(selectors []string) []string {

	key := strings.Join(selectors, ",")
	if cache, ok := m.tagsCache.Load(key); ok {
		return cache.([]string)
	}

	m.access.RLock()
	defer m.access.RUnlock()

	tags := make([]string, 0, len(selectors))

	for tag := range m.taggedHandler {
		for _, selector := range selectors {
			if strings.HasPrefix(tag, selector) {
				tags = append(tags, tag)
				break
			}
		}
	}

	sort.Strings(tags)
	m.tagsCache.Store(key, tags)

	return tags
}

func (m *Manager) ClearTagsCache() {
	m.access.Lock()
	defer m.access.Unlock()
	m.tagsCache = make(map[string][]string)
}

func init() {
	common.Must(common.RegisterConfig((*proxyman.OutboundConfig)(nil), func(ctx context.Context, config interface{}) (interface{}, error) {
		return New(ctx, config.(*proxyman.OutboundConfig))
	}))
	common.Must(common.RegisterConfig((*core.OutboundHandlerConfig)(nil), func(ctx context.Context, config interface{}) (interface{}, error) {
		return NewHandler(ctx, config.(*core.OutboundHandlerConfig))
	}))
}<|MERGE_RESOLUTION|>--- conflicted
+++ resolved
@@ -137,17 +137,14 @@
 	m.access.Lock()
 	defer m.access.Unlock()
 
-<<<<<<< HEAD
 	v := core.FromContext(ctx)
 	if v != nil {
 		err = removeStatCounter(v, tag)
 	}
 	common.Close(m.taggedHandler[tag])
-=======
+
 	m.tagsCache = &sync.Map{}
->>>>>>> d20a8350
 
-	m.tagsCache = make(map[string][]string)
 	delete(m.taggedHandler, tag)
 	if m.defaultHandler != nil && m.defaultHandler.Tag() == tag {
 		m.defaultHandler = nil
@@ -185,9 +182,7 @@
 }
 
 func (m *Manager) ClearTagsCache() {
-	m.access.Lock()
-	defer m.access.Unlock()
-	m.tagsCache = make(map[string][]string)
+	m.tagsCache = &sync.Map{}
 }
 
 func init() {
