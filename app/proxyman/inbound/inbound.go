package inbound

//go:generate go run github.com/xtls/xray-core/common/errors/errorgen

import (
	"context"
	"sync"

	"github.com/xtls/xray-core/app/proxyman"
	"github.com/xtls/xray-core/common"
	"github.com/xtls/xray-core/common/errors"
	"github.com/xtls/xray-core/common/serial"
	"github.com/xtls/xray-core/common/session"
	"github.com/xtls/xray-core/core"
	"github.com/xtls/xray-core/features/inbound"
)

// Manager is to manage all inbound handlers.
type Manager struct {
	access          sync.RWMutex
	untaggedHandler []inbound.Handler
	taggedHandlers  map[string]inbound.Handler
	running         bool
}

// New returns a new Manager for inbound handlers.
func New(ctx context.Context, config *proxyman.InboundConfig) (*Manager, error) {
	m := &Manager{
		taggedHandlers: make(map[string]inbound.Handler),
	}
	return m, nil
}

// Type implements common.HasType.
func (*Manager) Type() interface{} {
	return inbound.ManagerType()
}

// AddHandler implements inbound.Manager.
func (m *Manager) AddHandler(ctx context.Context, handler inbound.Handler) error {
	m.access.Lock()
	defer m.access.Unlock()

	tag := handler.Tag()
	if len(tag) > 0 {
		if _, found := m.taggedHandlers[tag]; found {
			return errors.New("existing tag found: " + tag)
		}
		m.taggedHandlers[tag] = handler
	} else {
		m.untaggedHandler = append(m.untaggedHandler, handler)
	}

	if m.running {
		return handler.Start()
	}

	return nil
}

// GetHandler implements inbound.Manager.
func (m *Manager) GetHandler(ctx context.Context, tag string) (inbound.Handler, error) {
	m.access.RLock()
	defer m.access.RUnlock()

	handler, found := m.taggedHandlers[tag]
	if !found {
		return nil, errors.New("handler not found: ", tag)
	}
	return handler, nil
}

// RemoveHandler implements inbound.Manager.
func (m *Manager) RemoveHandler(ctx context.Context, tag string) (err error) {
	if tag == "" {
		return common.ErrNoClue
	}

	m.access.Lock()
	defer m.access.Unlock()

	if handler, found := m.taggedHandlers[tag]; found {
<<<<<<< HEAD
		if err = handler.Close(); err != nil {
			newError("failed to close handler ", tag).Base(err).AtWarning().WriteToLog(session.ExportIDToError(ctx))
=======
		if err := handler.Close(); err != nil {
			errors.LogWarningInner(ctx, err, "failed to close handler ", tag)
		}
		v := core.FromContext(ctx)
		if v != nil {
			err = removeStatCounter(v, tag)
>>>>>>> 63572acb
		}
		v := core.FromContext(ctx)
		if v != nil {
			err = removeStatCounter(v, tag)
		}
		delete(m.taggedHandlers, tag)
		return nil
	}

	return common.ErrNoClue
}

// Start implements common.Runnable.
func (m *Manager) Start() error {
	m.access.Lock()
	defer m.access.Unlock()

	m.running = true

	for _, handler := range m.taggedHandlers {
		if err := handler.Start(); err != nil {
			return err
		}
	}

	for _, handler := range m.untaggedHandler {
		if err := handler.Start(); err != nil {
			return err
		}
	}
	return nil
}

// Close implements common.Closable.
func (m *Manager) Close() error {
	m.access.Lock()
	defer m.access.Unlock()

	m.running = false

	var errs []interface{}
	for _, handler := range m.taggedHandlers {
		if err := handler.Close(); err != nil {
			errs = append(errs, err)
		}
	}
	for _, handler := range m.untaggedHandler {
		if err := handler.Close(); err != nil {
			errs = append(errs, err)
		}
	}

	if len(errs) > 0 {
		return errors.New("failed to close all handlers").Base(errors.New(serial.Concat(errs...)))
	}

	return nil
}

// NewHandler creates a new inbound.Handler based on the given config.
func NewHandler(ctx context.Context, config *core.InboundHandlerConfig) (inbound.Handler, error) {
	rawReceiverSettings, err := config.ReceiverSettings.GetInstance()
	if err != nil {
		return nil, err
	}
	proxySettings, err := config.ProxySettings.GetInstance()
	if err != nil {
		return nil, err
	}
	tag := config.Tag

	receiverSettings, ok := rawReceiverSettings.(*proxyman.ReceiverConfig)
	if !ok {
		return nil, errors.New("not a ReceiverConfig").AtError()
	}

	streamSettings := receiverSettings.StreamSettings
	if streamSettings != nil && streamSettings.SocketSettings != nil {
		ctx = session.ContextWithSockopt(ctx, &session.Sockopt{
			Mark: streamSettings.SocketSettings.Mark,
		})
	}

	allocStrategy := receiverSettings.AllocationStrategy
	if allocStrategy == nil || allocStrategy.Type == proxyman.AllocationStrategy_Always {
		return NewAlwaysOnInboundHandler(ctx, tag, receiverSettings, proxySettings)
	}

	if allocStrategy.Type == proxyman.AllocationStrategy_Random {
		return NewDynamicInboundHandler(ctx, tag, receiverSettings, proxySettings)
	}
	return nil, errors.New("unknown allocation strategy: ", receiverSettings.AllocationStrategy.Type).AtError()
}

func init() {
	common.Must(common.RegisterConfig((*proxyman.InboundConfig)(nil), func(ctx context.Context, config interface{}) (interface{}, error) {
		return New(ctx, config.(*proxyman.InboundConfig))
	}))
	common.Must(common.RegisterConfig((*core.InboundHandlerConfig)(nil), func(ctx context.Context, config interface{}) (interface{}, error) {
		return NewHandler(ctx, config.(*core.InboundHandlerConfig))
	}))
}<|MERGE_RESOLUTION|>--- conflicted
+++ resolved
@@ -80,17 +80,8 @@
 	defer m.access.Unlock()
 
 	if handler, found := m.taggedHandlers[tag]; found {
-<<<<<<< HEAD
-		if err = handler.Close(); err != nil {
-			newError("failed to close handler ", tag).Base(err).AtWarning().WriteToLog(session.ExportIDToError(ctx))
-=======
 		if err := handler.Close(); err != nil {
 			errors.LogWarningInner(ctx, err, "failed to close handler ", tag)
-		}
-		v := core.FromContext(ctx)
-		if v != nil {
-			err = removeStatCounter(v, tag)
->>>>>>> 63572acb
 		}
 		v := core.FromContext(ctx)
 		if v != nil {
