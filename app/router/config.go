package router

import (
	"regexp"
	"strings"

	"github.com/xtls/xray-core/common/net"
	"github.com/xtls/xray-core/features/outbound"
	"github.com/xtls/xray-core/features/routing"
)

type Rule struct {
	Tag       string
	RuleTag   string
	Balancer  *Balancer
	Condition Condition
}

func (r *Rule) GetTag() (string, error) {
	if r.Balancer != nil {
		return r.Balancer.PickOutbound()
	}
	return r.Tag, nil
}

// Apply checks rule matching of current routing context.
func (r *Rule) Apply(ctx routing.Context) bool {
	return r.Condition.Apply(ctx)
}

func (rr *RoutingRule) BuildCondition() (Condition, error) {
	conds := NewConditionChan()

	if len(rr.Domain) > 0 {
		switch rr.DomainMatcher {
		case "linear":
			matcher, err := NewDomainMatcher(rr.Domain)
			if err != nil {
				return nil, newError("failed to build domain condition").Base(err)
			}
			conds.Add(matcher)
		case "mph", "hybrid":
			fallthrough
		default:
			matcher, err := NewMphMatcherGroup(rr.Domain)
			if err != nil {
				return nil, newError("failed to build domain condition with MphDomainMatcher").Base(err)
			}
			newError("MphDomainMatcher is enabled for ", len(rr.Domain), " domain rule(s)").AtDebug().WriteToLog()
			conds.Add(matcher)
		}
	}

	if len(rr.UserEmail) > 0 {
		conds.Add(NewUserMatcher(rr.UserEmail))
	}

	if len(rr.InboundTag) > 0 {
		conds.Add(NewInboundTagMatcher(rr.InboundTag))
	}

	if rr.PortList != nil {
		conds.Add(NewPortMatcher(rr.PortList, false))
	} else if rr.PortRange != nil {
		conds.Add(NewPortMatcher(&net.PortList{Range: []*net.PortRange{rr.PortRange}}, false))
	}

	if rr.SourcePortList != nil {
		conds.Add(NewPortMatcher(rr.SourcePortList, true))
	}

	if len(rr.Networks) > 0 {
		conds.Add(NewNetworkMatcher(rr.Networks))
	} else if rr.NetworkList != nil {
		conds.Add(NewNetworkMatcher(rr.NetworkList.Network))
	}

	if len(rr.Geoip) > 0 {
		cond, err := NewMultiGeoIPMatcher(rr.Geoip, false)
		if err != nil {
			return nil, err
		}
		conds.Add(cond)
	} else if len(rr.Cidr) > 0 {
		cond, err := NewMultiGeoIPMatcher([]*GeoIP{{Cidr: rr.Cidr}}, false)
		if err != nil {
			return nil, err
		}
		conds.Add(cond)
	}

	if len(rr.SourceGeoip) > 0 {
		cond, err := NewMultiGeoIPMatcher(rr.SourceGeoip, true)
		if err != nil {
			return nil, err
		}
		conds.Add(cond)
	} else if len(rr.SourceCidr) > 0 {
		cond, err := NewMultiGeoIPMatcher([]*GeoIP{{Cidr: rr.SourceCidr}}, true)
		if err != nil {
			return nil, err
		}
		conds.Add(cond)
	}

	if len(rr.Protocol) > 0 {
		conds.Add(NewProtocolMatcher(rr.Protocol))
	}

	if len(rr.Attributes) > 0 {
		configuredKeys := make(map[string]*regexp.Regexp)
		for key, value := range rr.Attributes {
			configuredKeys[strings.ToLower(key)] = regexp.MustCompile(value)
		}
		conds.Add(&AttributeMatcher{configuredKeys})
	}

	if conds.Len() == 0 {
		return nil, newError("this rule has no effective fields").AtWarning()
	}

	return conds, nil
}

<<<<<<< HEAD
func (br *BalancingRule) Build(ohm outbound.Manager) (balancer *Balancer, err error) {
	balancer = &Balancer{
		ohm: ohm,
	}
	switch br.Strategy {
	case "leastPing":
		balancer.strategy = &LeastPingStrategy{}
	case "roundRobin":
		balancer.strategy = &RoundRobinStrategy{}
	case "random":
		fallthrough
	default:
		balancer.strategy = &RandomStrategy{}
=======
// Build builds the balancing rule
func (br *BalancingRule) Build(ohm outbound.Manager, dispatcher routing.Dispatcher) (*Balancer, error) {
	switch strings.ToLower(br.Strategy) {
	case "leastping":
		return &Balancer{
			selectors:   br.OutboundSelector,
			strategy:    &LeastPingStrategy{},
			fallbackTag: br.FallbackTag,
			ohm:         ohm,
		}, nil
	case "roundrobin":
		return &Balancer{
			selectors:   br.OutboundSelector,
			strategy:    &RoundRobinStrategy{},
			fallbackTag: br.FallbackTag,
			ohm:         ohm,
		}, nil
	case "leastload":
		i, err := br.StrategySettings.GetInstance()
		if err != nil {
			return nil, err
		}
		s, ok := i.(*StrategyLeastLoadConfig)
		if !ok {
			return nil, newError("not a StrategyLeastLoadConfig").AtError()
		}
		leastLoadStrategy := NewLeastLoadStrategy(s)
		return &Balancer{
			selectors:   br.OutboundSelector,
			ohm:         ohm,
			fallbackTag: br.FallbackTag,
			strategy:    leastLoadStrategy,
		}, nil
	case "random":
		fallthrough
	case "":
		return &Balancer{
			selectors:   br.OutboundSelector,
			ohm:         ohm,
			fallbackTag: br.FallbackTag,
			strategy:    &RandomStrategy{},
		}, nil
	default:
		return nil, newError("unrecognized balancer type")
>>>>>>> fbc56b88
	}
	balancer.selectors.Store(&br.OutboundSelector)
	return
}<|MERGE_RESOLUTION|>--- conflicted
+++ resolved
@@ -122,38 +122,23 @@
 	return conds, nil
 }
 
-<<<<<<< HEAD
-func (br *BalancingRule) Build(ohm outbound.Manager) (balancer *Balancer, err error) {
-	balancer = &Balancer{
-		ohm: ohm,
-	}
-	switch br.Strategy {
-	case "leastPing":
-		balancer.strategy = &LeastPingStrategy{}
-	case "roundRobin":
-		balancer.strategy = &RoundRobinStrategy{}
-	case "random":
-		fallthrough
-	default:
-		balancer.strategy = &RandomStrategy{}
-=======
 // Build builds the balancing rule
 func (br *BalancingRule) Build(ohm outbound.Manager, dispatcher routing.Dispatcher) (*Balancer, error) {
+	var balancer *Balancer
+	defer balancer.selectors.Store(&br.OutboundSelector)
 	switch strings.ToLower(br.Strategy) {
 	case "leastping":
-		return &Balancer{
-			selectors:   br.OutboundSelector,
+		balancer = &Balancer{
 			strategy:    &LeastPingStrategy{},
 			fallbackTag: br.FallbackTag,
 			ohm:         ohm,
-		}, nil
+		}
 	case "roundrobin":
-		return &Balancer{
-			selectors:   br.OutboundSelector,
+		balancer = &Balancer{
 			strategy:    &RoundRobinStrategy{},
 			fallbackTag: br.FallbackTag,
 			ohm:         ohm,
-		}, nil
+		}
 	case "leastload":
 		i, err := br.StrategySettings.GetInstance()
 		if err != nil {
@@ -164,25 +149,18 @@
 			return nil, newError("not a StrategyLeastLoadConfig").AtError()
 		}
 		leastLoadStrategy := NewLeastLoadStrategy(s)
-		return &Balancer{
-			selectors:   br.OutboundSelector,
+		balancer = &Balancer{
 			ohm:         ohm,
 			fallbackTag: br.FallbackTag,
 			strategy:    leastLoadStrategy,
-		}, nil
+		}
 	case "random":
 		fallthrough
-	case "":
-		return &Balancer{
-			selectors:   br.OutboundSelector,
-			ohm:         ohm,
-			fallbackTag: br.FallbackTag,
-			strategy:    &RandomStrategy{},
-		}, nil
 	default:
-		return nil, newError("unrecognized balancer type")
->>>>>>> fbc56b88
+		balancer = &Balancer{
+			strategy: &RandomStrategy{},
+			ohm:      ohm,
+		}
 	}
-	balancer.selectors.Store(&br.OutboundSelector)
-	return
+	return balancer, nil
 }