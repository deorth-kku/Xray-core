package router

import (
	"context"
	"regexp"
	"strings"

	"github.com/xtls/xray-core/common/errors"
	"github.com/xtls/xray-core/common/net"
	"github.com/xtls/xray-core/features/outbound"
	"github.com/xtls/xray-core/features/routing"
)

type Rule struct {
	Tag       string
	RuleTag   string
	Balancer  *Balancer
	Condition Condition
}

func (r *Rule) GetTag() (string, error) {
	if r.Balancer != nil {
		return r.Balancer.PickOutbound()
	}
	return r.Tag, nil
}

// Apply checks rule matching of current routing context.
func (r *Rule) Apply(ctx routing.Context) bool {
	return r.Condition.Apply(ctx)
}

func (rr *RoutingRule) BuildCondition() (Condition, error) {
	conds := NewConditionChan()

	if len(rr.Domain) > 0 {
		switch rr.DomainMatcher {
		case "linear":
			matcher, err := NewDomainMatcher(rr.Domain)
			if err != nil {
				return nil, errors.New("failed to build domain condition").Base(err)
			}
			conds.Add(matcher)
		case "mph", "hybrid":
			fallthrough
		default:
			matcher, err := NewMphMatcherGroup(rr.Domain)
			if err != nil {
				return nil, errors.New("failed to build domain condition with MphDomainMatcher").Base(err)
			}
			errors.LogDebug(context.Background(), "MphDomainMatcher is enabled for ", len(rr.Domain), " domain rule(s)")
			conds.Add(matcher)
		}
	}

	if len(rr.UserEmail) > 0 {
		conds.Add(NewUserMatcher(rr.UserEmail))
	}

	if len(rr.InboundTag) > 0 {
		conds.Add(NewInboundTagMatcher(rr.InboundTag))
	}

	if rr.PortList != nil {
		conds.Add(NewPortMatcher(rr.PortList, false))
	} else if rr.PortRange != nil {
		conds.Add(NewPortMatcher(&net.PortList{Range: []*net.PortRange{rr.PortRange}}, false))
	}

	if rr.SourcePortList != nil {
		conds.Add(NewPortMatcher(rr.SourcePortList, true))
	}

	if len(rr.Networks) > 0 {
		conds.Add(NewNetworkMatcher(rr.Networks))
	} else if rr.NetworkList != nil {
		conds.Add(NewNetworkMatcher(rr.NetworkList.Network))
	}

	if len(rr.Geoip) > 0 {
		cond, err := NewMultiGeoIPMatcher(rr.Geoip, false)
		if err != nil {
			return nil, err
		}
		conds.Add(cond)
	} else if len(rr.Cidr) > 0 {
		cond, err := NewMultiGeoIPMatcher([]*GeoIP{{Cidr: rr.Cidr}}, false)
		if err != nil {
			return nil, err
		}
		conds.Add(cond)
	}

	if len(rr.SourceGeoip) > 0 {
		cond, err := NewMultiGeoIPMatcher(rr.SourceGeoip, true)
		if err != nil {
			return nil, err
		}
		conds.Add(cond)
	} else if len(rr.SourceCidr) > 0 {
		cond, err := NewMultiGeoIPMatcher([]*GeoIP{{Cidr: rr.SourceCidr}}, true)
		if err != nil {
			return nil, err
		}
		conds.Add(cond)
	}

	if len(rr.Protocol) > 0 {
		conds.Add(NewProtocolMatcher(rr.Protocol))
	}

	if len(rr.Attributes) > 0 {
		configuredKeys := make(map[string]*regexp.Regexp)
		for key, value := range rr.Attributes {
			configuredKeys[strings.ToLower(key)] = regexp.MustCompile(value)
		}
		conds.Add(&AttributeMatcher{configuredKeys})
	}

	if conds.Len() == 0 {
		return nil, errors.New("this rule has no effective fields").AtWarning()
	}

	return conds, nil
}

// Build builds the balancing rule
func (br *BalancingRule) Build(ohm outbound.Manager, dispatcher routing.Dispatcher) (*Balancer, error) {
	var balancer *Balancer
	switch strings.ToLower(br.Strategy) {
	case "leastping":
<<<<<<< HEAD
		balancer = &Balancer{
=======
		blc := &Balancer{
>>>>>>> 63572acb
			strategy:    &LeastPingStrategy{},
			fallbackTag: br.FallbackTag,
			ohm:         ohm,
		}
<<<<<<< HEAD
	case "roundrobin":
		balancer = &Balancer{
			strategy:    &RoundRobinStrategy{},
			fallbackTag: br.FallbackTag,
			ohm:         ohm,
		}
=======
		blc.selectors.Store(&br.OutboundSelector)
		return blc, nil
	case "roundrobin":
		blc := &Balancer{
			strategy:    &RoundRobinStrategy{FallbackTag: br.FallbackTag},
			fallbackTag: br.FallbackTag,
			ohm:         ohm,
		}
		blc.selectors.Store(&br.OutboundSelector)
		return blc, nil
>>>>>>> 63572acb
	case "leastload":
		i, err := br.StrategySettings.GetInstance()
		if err != nil {
			return nil, err
		}
		s, ok := i.(*StrategyLeastLoadConfig)
		if !ok {
			return nil, errors.New("not a StrategyLeastLoadConfig").AtError()
		}
		leastLoadStrategy := NewLeastLoadStrategy(s)
<<<<<<< HEAD
		balancer = &Balancer{
=======
		blc := &Balancer{

>>>>>>> 63572acb
			ohm:         ohm,
			fallbackTag: br.FallbackTag,
			strategy:    leastLoadStrategy,
		}
<<<<<<< HEAD
	case "random":
		fallthrough
	default:
		balancer = &Balancer{
			strategy: &RandomStrategy{},
			ohm:      ohm,
		}
=======

		blc.selectors.Store(&br.OutboundSelector)
		return blc, nil
	case "random":
		fallthrough
	case "":
		blc := &Balancer{
			ohm:         ohm,
			fallbackTag: br.FallbackTag,
			strategy:    &RandomStrategy{FallbackTag: br.FallbackTag},
		}
		blc.selectors.Store(&br.OutboundSelector)
		return blc, nil
	default:
		return nil, errors.New("unrecognized balancer type")
>>>>>>> 63572acb
	}
	balancer.selectors.Store(&br.OutboundSelector)
	return balancer, nil
}<|MERGE_RESOLUTION|>--- conflicted
+++ resolved
@@ -129,23 +129,11 @@
 	var balancer *Balancer
 	switch strings.ToLower(br.Strategy) {
 	case "leastping":
-<<<<<<< HEAD
-		balancer = &Balancer{
-=======
 		blc := &Balancer{
->>>>>>> 63572acb
 			strategy:    &LeastPingStrategy{},
 			fallbackTag: br.FallbackTag,
 			ohm:         ohm,
 		}
-<<<<<<< HEAD
-	case "roundrobin":
-		balancer = &Balancer{
-			strategy:    &RoundRobinStrategy{},
-			fallbackTag: br.FallbackTag,
-			ohm:         ohm,
-		}
-=======
 		blc.selectors.Store(&br.OutboundSelector)
 		return blc, nil
 	case "roundrobin":
@@ -156,7 +144,6 @@
 		}
 		blc.selectors.Store(&br.OutboundSelector)
 		return blc, nil
->>>>>>> 63572acb
 	case "leastload":
 		i, err := br.StrategySettings.GetInstance()
 		if err != nil {
@@ -167,25 +154,12 @@
 			return nil, errors.New("not a StrategyLeastLoadConfig").AtError()
 		}
 		leastLoadStrategy := NewLeastLoadStrategy(s)
-<<<<<<< HEAD
-		balancer = &Balancer{
-=======
 		blc := &Balancer{
 
->>>>>>> 63572acb
 			ohm:         ohm,
 			fallbackTag: br.FallbackTag,
 			strategy:    leastLoadStrategy,
 		}
-<<<<<<< HEAD
-	case "random":
-		fallthrough
-	default:
-		balancer = &Balancer{
-			strategy: &RandomStrategy{},
-			ohm:      ohm,
-		}
-=======
 
 		blc.selectors.Store(&br.OutboundSelector)
 		return blc, nil
@@ -201,8 +175,5 @@
 		return blc, nil
 	default:
 		return nil, errors.New("unrecognized balancer type")
->>>>>>> 63572acb
 	}
-	balancer.selectors.Store(&br.OutboundSelector)
-	return balancer, nil
 }